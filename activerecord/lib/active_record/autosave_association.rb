--- conflicted
+++ resolved
@@ -320,36 +320,21 @@
         autosave = reflection.options[:autosave]
 
         if records = associated_records_to_validate_or_save(association, @new_record_before_save, autosave)
-<<<<<<< HEAD
           begin
             records.each do |record|
               next if record.destroyed?
 
               if autosave && record.marked_for_destruction?
                 association.destroy(record)
-              elsif autosave != false && (@new_record_before_save || !record.persisted?)
+              elsif autosave != false && (@new_record_before_save || record.new_record?)
                 if autosave
                   saved = association.send(:insert_record, record, false, false)
                 else
                   association.send(:insert_record, record)
                 end
-              elsif autosave
-                saved = record.save(:validate => false)
-=======
-          records.each do |record|
-            next if record.destroyed?
-
-            if autosave && record.marked_for_destruction?
-              association.destroy(record)
-            elsif autosave != false && (@new_record_before_save || record.new_record?)
-              if autosave
-                saved = association.send(:insert_record, record, false, false)
-              else
-                association.send(:insert_record, record)
->>>>>>> 0cbfd6c2
+
+                raise ActiveRecord::Rollback if saved == false
               end
-
-              raise ActiveRecord::Rollback if saved == false
             end
           rescue
             records.each {|x| IdentityMap.remove(x) } if IdentityMap.enabled?
