require 'thread'
require 'active_support/core_ext/hash/indifferent_access'
require 'active_support/core_ext/object/duplicable'
require 'active_support/core_ext/string/filters'

module ActiveRecord
  module Core
    extend ActiveSupport::Concern

    included do
      ##
      # :singleton-method:
      #
      # Accepts a logger conforming to the interface of Log4r which is then
      # passed on to any new database connections made and which can be
      # retrieved on both a class and instance level by calling +logger+.
      mattr_accessor :logger, instance_writer: false

      ##
      # Contains the database configuration - as is typically stored in config/database.yml -
      # as a Hash.
      #
      # For example, the following database.yml...
      #
      #   development:
      #     adapter: sqlite3
      #     database: db/development.sqlite3
      #
      #   production:
      #     adapter: sqlite3
      #     database: db/production.sqlite3
      #
      # ...would result in ActiveRecord::Base.configurations to look like this:
      #
      #   {
      #      'development' => {
      #         'adapter'  => 'sqlite3',
      #         'database' => 'db/development.sqlite3'
      #      },
      #      'production' => {
      #         'adapter'  => 'sqlite3',
      #         'database' => 'db/production.sqlite3'
      #      }
      #   }
      def self.configurations=(config)
        @@configurations = ActiveRecord::ConnectionHandling::MergeAndResolveDefaultUrlConfig.new(config).resolve
      end
      self.configurations = {}

      # Returns fully resolved configurations hash
      def self.configurations
        @@configurations
      end

      ##
      # :singleton-method:
      # Determines whether to use Time.utc (using :utc) or Time.local (using :local) when pulling
      # dates and times from the database. This is set to :utc by default.
      mattr_accessor :default_timezone, instance_writer: false
      self.default_timezone = :utc

      ##
      # :singleton-method:
      # Specifies the format to use when dumping the database schema with Rails'
      # Rakefile. If :sql, the schema is dumped as (potentially database-
      # specific) SQL statements. If :ruby, the schema is dumped as an
      # ActiveRecord::Schema file which can be loaded into any database that
      # supports migrations. Use :ruby if you want to have different database
      # adapters for, e.g., your development and test environments.
      mattr_accessor :schema_format, instance_writer: false
      self.schema_format = :ruby

      ##
      # :singleton-method:
      # Specify whether or not to use timestamps for migration versions
      mattr_accessor :timestamped_migrations, instance_writer: false
      self.timestamped_migrations = true

      ##
      # :singleton-method:
      # Specify whether schema dump should happen at the end of the
      # db:migrate rake task. This is true by default, which is useful for the
      # development environment. This should ideally be false in the production
      # environment where dumping schema is rarely needed.
      mattr_accessor :dump_schema_after_migration, instance_writer: false
      self.dump_schema_after_migration = true

      mattr_accessor :maintain_test_schema, instance_accessor: false

      class_attribute :default_connection_handler, instance_writer: false

      def self.connection_handler
        ActiveRecord::RuntimeRegistry.connection_handler || default_connection_handler
      end

      def self.connection_handler=(handler)
        ActiveRecord::RuntimeRegistry.connection_handler = handler
      end

      self.default_connection_handler = ConnectionAdapters::ConnectionHandler.new
    end

    module ClassMethods
      def allocate
        define_attribute_methods
        super
      end

      def initialize_find_by_cache # :nodoc:
<<<<<<< HEAD
        self.find_by_statement_cache = {}.extend(Mutex_m)
      end

      def inherited(child_class) # :nodoc:
=======
        @find_by_statement_cache = {}.extend(Mutex_m)
      end

      def inherited(child_class)
        # initialize cache at class definition for thread safety
>>>>>>> 39ea44cb
        child_class.initialize_find_by_cache
        super
      end

      def find(*ids) # :nodoc:
        # We don't have cache keys for this stuff yet
        return super unless ids.length == 1
        return super if block_given? ||
                        primary_key.nil? ||
                        default_scopes.any? ||
                        current_scope ||
                        columns_hash.include?(inheritance_column) ||
                        ids.first.kind_of?(Array)

        id  = ids.first
        if ActiveRecord::Base === id
          id = id.id
          ActiveSupport::Deprecation.warn(<<-MSG.squish)
            You are passing an instance of ActiveRecord::Base to `find`.
            Please pass the id of the object by calling `.id`
          MSG
        end

        statement = cached_find_by_statement(primary_key) { |params|
          where(primary_key => params.bind).limit(1)
        }
        record = statement.execute([id], self, connection).first
        unless record
          raise RecordNotFound, "Couldn't find #{name} with '#{primary_key}'=#{id}"
        end
        record
      rescue RangeError
        raise RecordNotFound, "Couldn't find #{name} with an out of range value for '#{primary_key}'"
      end

      def find_by(*args) # :nodoc:
        return super if current_scope || !(Hash === args.first) || reflect_on_all_aggregations.any?
        return super if default_scopes.any?

        hash = args.first

        return super if hash.values.any? { |v|
          v.nil? || Array === v || Hash === v
        }

        # We can't cache Post.find_by(author: david) ...yet
        return super unless hash.keys.all? { |k| columns_hash.has_key?(k.to_s) }

        statement = cached_find_by_statement(hash.keys) { |params|
          wheres = hash.keys.each_with_object({}) { |param,o|
            o[param] = params.bind
          }
          where(wheres).limit(1)
        }
        begin
          statement.execute(hash.values, self, connection).first
        rescue TypeError => e
          raise ActiveRecord::StatementInvalid.new(e.message, e)
        rescue RangeError
          nil
        end
      end

      def find_by!(*args) # :nodoc:
        find_by(*args) or raise RecordNotFound.new("Couldn't find #{name}")
      end

      def initialize_generated_modules # :nodoc:
        generated_association_methods
      end

      def generated_association_methods
        @generated_association_methods ||= begin
          mod = const_set(:GeneratedAssociationMethods, Module.new)
          include mod
          mod
        end
      end

      # Returns a string like 'Post(id:integer, title:string, body:text)'
      def inspect
        if self == Base
          super
        elsif abstract_class?
          "#{super}(abstract)"
        elsif !connected?
          "#{super} (call '#{super}.connection' to establish a connection)"
        elsif table_exists?
          attr_list = attribute_types.map { |name, type| "#{name}: #{type.type}" } * ', '
          "#{super}(#{attr_list})"
        else
          "#{super}(Table doesn't exist)"
        end
      end

      # Overwrite the default class equality method to provide support for association proxies.
      def ===(object)
        object.is_a?(self)
      end

      # Returns an instance of <tt>Arel::Table</tt> loaded with the current table name.
      #
      #   class Post < ActiveRecord::Base
      #     scope :published_and_commented, -> { published.and(self.arel_table[:comments_count].gt(0)) }
      #   end
      def arel_table # :nodoc:
        @arel_table ||= Arel::Table.new(table_name, type_caster: type_caster)
      end

      # Returns the Arel engine.
      def arel_engine # :nodoc:
        @arel_engine ||=
          if Base == self || connection_handler.retrieve_connection_pool(self)
            self
          else
            superclass.arel_engine
          end
      end

      def predicate_builder # :nodoc:
        @predicate_builder ||= PredicateBuilder.new(table_metadata)
      end

      def type_caster # :nodoc:
        TypeCaster::Map.new(self)
      end

      private

<<<<<<< HEAD
      def relation # :nodoc:
        relation = Relation.create(self, arel_table, predicate_builder)
=======
      def cached_find_by_statement(key, &block) # :nodoc:
        @find_by_statement_cache[key] || @find_by_statement_cache.synchronize {
          @find_by_statement_cache[key] ||= StatementCache.create(connection, &block)
        }
      end

      def relation # :nodoc:
        relation = Relation.create(self, arel_table)
>>>>>>> 39ea44cb

        if finder_needs_type_condition?
          relation.where(type_condition).create_with(inheritance_column.to_sym => sti_name)
        else
          relation
        end
      end

      def table_metadata # :nodoc:
        TableMetadata.new(self, arel_table)
      end
    end

    # New objects can be instantiated as either empty (pass no construction parameter) or pre-set with
    # attributes but not yet saved (pass a hash with key names matching the associated table column names).
    # In both instances, valid attribute keys are determined by the column names of the associated table --
    # hence you can't have attributes that aren't part of the table columns.
    #
    # ==== Example:
    #   # Instantiates a single new object
    #   User.new(first_name: 'Jamie')
    def initialize(attributes = nil)
      @attributes = self.class._default_attributes.dup
      self.class.define_attribute_methods

      init_internals
      initialize_internals_callback

      assign_attributes(attributes) if attributes

      yield self if block_given?
      _run_initialize_callbacks
    end

    # Initialize an empty model object from +coder+. +coder+ must contain
    # the attributes necessary for initializing an empty model object. For
    # example:
    #
    #   class Post < ActiveRecord::Base
    #   end
    #
    #   post = Post.allocate
    #   post.init_with('attributes' => { 'title' => 'hello world' })
    #   post.title # => 'hello world'
    def init_with(coder)
      @attributes = coder['attributes']

      init_internals

      @new_record = coder['new_record']

      self.class.define_attribute_methods

      _run_find_callbacks
      _run_initialize_callbacks

      self
    end

    ##
    # :method: clone
    # Identical to Ruby's clone method.  This is a "shallow" copy.  Be warned that your attributes are not copied.
    # That means that modifying attributes of the clone will modify the original, since they will both point to the
    # same attributes hash. If you need a copy of your attributes hash, please use the #dup method.
    #
    #   user = User.first
    #   new_user = user.clone
    #   user.name               # => "Bob"
    #   new_user.name = "Joe"
    #   user.name               # => "Joe"
    #
    #   user.object_id == new_user.object_id            # => false
    #   user.name.object_id == new_user.name.object_id  # => true
    #
    #   user.name.object_id == user.dup.name.object_id  # => false

    ##
    # :method: dup
    # Duped objects have no id assigned and are treated as new records. Note
    # that this is a "shallow" copy as it copies the object's attributes
    # only, not its associations. The extent of a "deep" copy is application
    # specific and is therefore left to the application to implement according
    # to its need.
    # The dup method does not preserve the timestamps (created|updated)_(at|on).

    ##
    def initialize_dup(other) # :nodoc:
      @attributes = @attributes.dup
      @attributes.reset(self.class.primary_key)

      _run_initialize_callbacks

      @aggregation_cache = {}
      @association_cache = {}

      @new_record  = true
      @destroyed   = false

      super
    end

    # Populate +coder+ with attributes about this record that should be
    # serialized. The structure of +coder+ defined in this method is
    # guaranteed to match the structure of +coder+ passed to the +init_with+
    # method.
    #
    # Example:
    #
    #   class Post < ActiveRecord::Base
    #   end
    #   coder = {}
    #   Post.new.encode_with(coder)
    #   coder # => {"attributes" => {"id" => nil, ... }}
    def encode_with(coder)
      # FIXME: Remove this when we better serialize attributes
      coder['raw_attributes'] = attributes_before_type_cast
      coder['attributes'] = @attributes
      coder['new_record'] = new_record?
    end

    # Returns true if +comparison_object+ is the same exact object, or +comparison_object+
    # is of the same type and +self+ has an ID and it is equal to +comparison_object.id+.
    #
    # Note that new records are different from any other record by definition, unless the
    # other record is the receiver itself. Besides, if you fetch existing records with
    # +select+ and leave the ID out, you're on your own, this predicate will return false.
    #
    # Note also that destroying a record preserves its ID in the model instance, so deleted
    # models are still comparable.
    def ==(comparison_object)
      super ||
        comparison_object.instance_of?(self.class) &&
        !id.nil? &&
        comparison_object.id == id
    end
    alias :eql? :==

    # Delegates to id in order to allow two records of the same type and id to work with something like:
    #   [ Person.find(1), Person.find(2), Person.find(3) ] & [ Person.find(1), Person.find(4) ] # => [ Person.find(1) ]
    def hash
      if id
        id.hash
      else
        super
      end
    end

    # Clone and freeze the attributes hash such that associations are still
    # accessible, even on destroyed records, but cloned models will not be
    # frozen.
    def freeze
      @attributes = @attributes.clone.freeze
      self
    end

    # Returns +true+ if the attributes hash has been frozen.
    def frozen?
      @attributes.frozen?
    end

    # Allows sort on objects
    def <=>(other_object)
      if other_object.is_a?(self.class)
        self.to_key <=> other_object.to_key
      else
        super
      end
    end

    # Returns +true+ if the record is read only. Records loaded through joins with piggy-back
    # attributes will be marked as read only since they cannot be saved.
    def readonly?
      @readonly
    end

    # Marks this record as read only.
    def readonly!
      @readonly = true
    end

    def connection_handler
      self.class.connection_handler
    end

    # Returns the contents of the record as a nicely formatted string.
    def inspect
      # We check defined?(@attributes) not to issue warnings if the object is
      # allocated but not initialized.
      inspection = if defined?(@attributes) && @attributes
                     self.class.column_names.collect { |name|
                       if has_attribute?(name)
                         "#{name}: #{attribute_for_inspect(name)}"
                       end
                     }.compact.join(", ")
                   else
                     "not initialized"
                   end
      "#<#{self.class} #{inspection}>"
    end

    # Takes a PP and prettily prints this record to it, allowing you to get a nice result from `pp record`
    # when pp is required.
    def pretty_print(pp)
      return super if custom_inspect_method_defined?
      pp.object_address_group(self) do
        if defined?(@attributes) && @attributes
          column_names = self.class.column_names.select { |name| has_attribute?(name) || new_record? }
          pp.seplist(column_names, proc { pp.text ',' }) do |column_name|
            column_value = read_attribute(column_name)
            pp.breakable ' '
            pp.group(1) do
              pp.text column_name
              pp.text ':'
              pp.breakable
              pp.pp column_value
            end
          end
        else
          pp.breakable ' '
          pp.text 'not initialized'
        end
      end
    end

    # Returns a hash of the given methods with their names as keys and returned values as values.
    def slice(*methods)
      Hash[methods.map! { |method| [method, public_send(method)] }].with_indifferent_access
    end

    private

    def set_transaction_state(state) # :nodoc:
      @transaction_state = state
    end

    def has_transactional_callbacks? # :nodoc:
      !_rollback_callbacks.empty? || !_commit_callbacks.empty?
    end

    # Updates the attributes on this particular ActiveRecord object so that
    # if it is associated with a transaction, then the state of the AR object
    # will be updated to reflect the current state of the transaction
    #
    # The @transaction_state variable stores the states of the associated
    # transaction. This relies on the fact that a transaction can only be in
    # one rollback or commit (otherwise a list of states would be required)
    # Each AR object inside of a transaction carries that transaction's
    # TransactionState.
    #
    # This method checks to see if the ActiveRecord object's state reflects
    # the TransactionState, and rolls back or commits the ActiveRecord object
    # as appropriate.
    #
    # Since ActiveRecord objects can be inside multiple transactions, this
    # method recursively goes through the parent of the TransactionState and
    # checks if the ActiveRecord object reflects the state of the object.
    def sync_with_transaction_state
      update_attributes_from_transaction_state(@transaction_state, 0)
    end

    def update_attributes_from_transaction_state(transaction_state, depth)
      @reflects_state = [false] if depth == 0

      if transaction_state && transaction_state.finalized? && !has_transactional_callbacks?
        unless @reflects_state[depth]
          restore_transaction_record_state if transaction_state.rolledback?
          clear_transaction_record_state
          @reflects_state[depth] = true
        end

        if transaction_state.parent && !@reflects_state[depth+1]
          update_attributes_from_transaction_state(transaction_state.parent, depth+1)
        end
      end
    end

    # Under Ruby 1.9, Array#flatten will call #to_ary (recursively) on each of the elements
    # of the array, and then rescues from the possible NoMethodError. If those elements are
    # ActiveRecord::Base's, then this triggers the various method_missing's that we have,
    # which significantly impacts upon performance.
    #
    # So we can avoid the method_missing hit by explicitly defining #to_ary as nil here.
    #
    # See also http://tenderlovemaking.com/2011/06/28/til-its-ok-to-return-nil-from-to_ary.html
    def to_ary # :nodoc:
      nil
    end

    def init_internals
      @aggregation_cache        = {}
      @association_cache        = {}
      @readonly                 = false
      @destroyed                = false
      @marked_for_destruction   = false
      @destroyed_by_association = nil
      @new_record               = true
      @txn                      = nil
      @_start_transaction_state = {}
      @transaction_state        = nil
    end

    def initialize_internals_callback
    end

    def thaw
      if frozen?
        @attributes = @attributes.dup
      end
    end

    def custom_inspect_method_defined?
      self.class.instance_method(:inspect).owner != ActiveRecord::Base.instance_method(:inspect).owner
    end
  end
end<|MERGE_RESOLUTION|>--- conflicted
+++ resolved
@@ -107,18 +107,11 @@
       end
 
       def initialize_find_by_cache # :nodoc:
-<<<<<<< HEAD
-        self.find_by_statement_cache = {}.extend(Mutex_m)
+        @find_by_statement_cache = {}.extend(Mutex_m)
       end
 
       def inherited(child_class) # :nodoc:
-=======
-        @find_by_statement_cache = {}.extend(Mutex_m)
-      end
-
-      def inherited(child_class)
         # initialize cache at class definition for thread safety
->>>>>>> 39ea44cb
         child_class.initialize_find_by_cache
         super
       end
@@ -142,8 +135,10 @@
           MSG
         end
 
-        statement = cached_find_by_statement(primary_key) { |params|
-          where(primary_key => params.bind).limit(1)
+        key = primary_key
+
+        statement = cached_find_by_statement(key) { |params|
+          where(key => params.bind).limit(1)
         }
         record = statement.execute([id], self, connection).first
         unless record
@@ -167,8 +162,10 @@
         # We can't cache Post.find_by(author: david) ...yet
         return super unless hash.keys.all? { |k| columns_hash.has_key?(k.to_s) }
 
-        statement = cached_find_by_statement(hash.keys) { |params|
-          wheres = hash.keys.each_with_object({}) { |param,o|
+        keys = hash.keys
+
+        statement = cached_find_by_statement(keys) { |params|
+          wheres = keys.each_with_object({}) { |param, o|
             o[param] = params.bind
           }
           where(wheres).limit(1)
@@ -248,10 +245,6 @@
 
       private
 
-<<<<<<< HEAD
-      def relation # :nodoc:
-        relation = Relation.create(self, arel_table, predicate_builder)
-=======
       def cached_find_by_statement(key, &block) # :nodoc:
         @find_by_statement_cache[key] || @find_by_statement_cache.synchronize {
           @find_by_statement_cache[key] ||= StatementCache.create(connection, &block)
@@ -259,8 +252,7 @@
       end
 
       def relation # :nodoc:
-        relation = Relation.create(self, arel_table)
->>>>>>> 39ea44cb
+        relation = Relation.create(self, arel_table, predicate_builder)
 
         if finder_needs_type_condition?
           relation.where(type_condition).create_with(inheritance_column.to_sym => sti_name)
