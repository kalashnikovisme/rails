*Rails 3.1.0 (unreleased)*

<<<<<<< HEAD
* Associations with a :through option can now use *any* association as the through or source association, including other associations which have a :through option and has_and_belongs_to_many associations #1812 [Jon Leighton]
=======
* ActiveRecord::Base#dup and ActiveRecord::Base#clone semantics have changed
to closer match normal Ruby dup and clone semantics.

* Calling ActiveRecord::Base#clone will result in a shallow copy of the record,
including copying the frozen state.  No callbacks will be called.

* Calling ActiveRecord::Base#dup will duplicate the record, including calling
after initialize hooks.  Frozen state will not be copied, and all associations
will be cleared.  A duped record will return true for new_record?, have a nil
id field, and is saveable.

* Migrations can be defined as reversible, meaning that the migration system
will figure out how to reverse your migration.  To use reversible migrations,
just define the "change" method.  For example:

    class MyMigration < ActiveRecord::Migration
      def change
        create_table(:horses) do
          t.column :content, :text
          t.column :remind_at, :datetime
        end
      end
    end

Some things cannot be automatically reversed for you.  If you know how to
reverse those things, you should define 'up' and 'down' in your migration.  If
you define something in `change` that cannot be reversed, an
IrreversibleMigration exception will be raised when going down.

* Migrations should use instance methods rather than class methods:
    class FooMigration < ActiveRecord::Migration
      def up
        ...
      end
    end

  [Aaron Patterson]
>>>>>>> fd83f9d5

* has_one maintains the association with separate after_create/after_update instead
  of a single after_save. [fxn]

* The following code:

    Model.limit(10).scoping { Model.count }

  now generates the following SQL:

    SELECT COUNT(*) FROM models LIMIT 10

  This may not return what you want.  Instead, you may with to do something
  like this:

    Model.limit(10).scoping { Model.all.size }

  [Aaron Patterson]

*Rails 3.0.2 (unreleased)*

* reorder is deprecated in favor of except(:order).order(...) [Santiago Pastorino]

* except is now AR public API

    Model.order('name').except(:order).order('salary')

  generates:

    SELECT * FROM models ORDER BY salary

  [Santiago Pastorino]

* The following code:

    Model.limit(10).scoping { Model.count }

  now generates the following SQL:

    SELECT COUNT(*) FROM models LIMIT 10

  This may not return what you want.  Instead, you may with to do something
  like this:

    Model.limit(10).scoping { Model.all.size }

  [Aaron Patterson]

*Rails 3.0.1 (October 15, 2010)*

* Introduce a fix for CVE-2010-3993

*Rails 3.0.0 (August 29, 2010)*

* Changed update_attribute to not run callbacks and update the record directly in the database [Neeraj Singh]

* Add scoping and unscoped as the syntax to replace the old with_scope and with_exclusive_scope [José Valim]

* New rake task, db:migrate:status, displays status of migrations #4947 [Kevin Skoglund]

* select and order for ActiveRecord now always concatenate nested calls. Use reorder if you want the original order to be overwritten [Santiago Pastorino]

* PostgreSQL: ensure the database time zone matches Ruby's time zone #4895 [Aaron Patterson]

* Fixed that ActiveRecord::Base.compute_type would swallow NoMethodError #4751 [Andrew Bloomgarden, Andrew White]

* Add index length support for MySQL. #1852 [Emili Parreno, Pratik Naik]

  Example:

    add_index(:accounts, :name, :name => 'by_name', :length => 10)
    => CREATE INDEX by_name ON accounts(name(10))

    add_index(:accounts, [:name, :surname], :name => 'by_name_surname', :length => {:name => 10, :surname => 15})
    => CREATE INDEX by_name_surname ON accounts(name(10), surname(15))

* find_or_create_by_attr(value, ...) works when attr is protected.  #4457 [Santiago Pastorino, Marc-André Lafortune]

* New callbacks: after_commit and after_rollback. Do expensive operations like image thumbnailing after_commit instead of after_save.  #2991 [Brian Durand]

* Serialized attributes are not converted to YAML if they are any of the formats that can be serialized to XML (like Hash, Array and Strings). [José Valim]

* Destroy uses optimistic locking. If lock_version on the record you're destroying doesn't match lock_version in the database, a StaleObjectError is raised.  #1966 [Curtis Hawthorne]

* PostgreSQL: drop support for old postgres driver. Use pg 0.9.0 or later.  [Jeremy Kemper]

* Observers can prevent records from saving by returning false, just like before_save and friends.  #4087 [Mislav Marohnić]

* Add Relation extensions. [Pratik Naik]

  users = User.where(:admin => true).extending(User::AdminPowers)

  latest_users = User.order('created_at DESC') do
    def posts_count
      Post.count(:user_id => to_a.map(&:id))
    end
  end

* To prefix the table names of all models in a module, define self.table_name_prefix on the module.  #4032 [Andrew White]

* Silenced "SHOW FIELDS" and "SET SQL_AUTO_IS_NULL=0" statements from the MySQL driver to improve log signal to noise ration in development [DHH]

* PostgreSQLAdapter: set time_zone to UTC when Base.default_timezone == :utc so that Postgres doesn't incorrectly offset-adjust values inserted into TIMESTAMP WITH TIME ZONE columns. #3777 [Jack Christensen]

* Allow relations to be used as scope.

  class Item
    scope :red, where(:colour => 'red')
  end

  Item.red.limit(10) # Ten red items

* Rename named_scope to scope. [Pratik Naik]

* Changed ActiveRecord::Base.store_full_sti_class to be true by default reflecting the previously announced Rails 3 default [DHH]

* Add Relation#except. [Pratik Naik]

  one_red_item = Item.where(:colour => 'red').limit(1)
  all_items = one_red_item.except(:where, :limit)

* Add Relation#delete_all. [Pratik Naik]

  Item.where(:colour => 'red').delete_all

* Add Model.having and Relation#having. [Pratik Naik]

  Developer.group("salary").having("sum(salary) >  10000").select("salary")

* Add Relation#count. [Pratik Naik]

  legends = People.where("age > 100")
  legends.count
  legends.count(:age, :distinct => true)
  legends.select('id').count

* Add Model.readonly and association_collection#readonly finder method. [Pratik Naik]

  Post.readonly.to_a # Load all posts in readonly mode
  @user.items.readonly(false).to_a # Load all the user items in writable mode

* Add .lock finder method [Pratik Naik]

  User.lock.where(:name => 'lifo').to_a

  old_items = Item.where("age > 100")
  old_items.lock.each {|i| .. }

* Add Model.from and association_collection#from finder methods [Pratik Naik]

  user = User.scoped
  user.select('*').from('users, items')

* Add relation.destroy_all [Pratik Naik]

  old_items = Item.where("age > 100")
  old_items.destroy_all

* Add relation.exists? [Pratik Naik]

  red_items = Item.where(:colours => 'red')
  red_items.exists?
  red_items.exists?(1)

* Add find(ids) to relations. [Pratik Naik]

  old_users = User.order("age DESC")
  old_users.find(1)
  old_users.find(1, 2, 3)

* Add new finder methods to association collection. [Pratik Naik]

  class User < ActiveRecord::Base
    has_many :items
  end

  user = User.first
  user.items.where(:items => {:colour => 'red'})
  user.items.select('items.id')

* Add relation.reload to force reloading the records. [Pratik Naik]

  topics = Topic.scoped
  topics.to_a  # force load
  topics.first # returns a cached record
  topics.reload
  topics.first # Fetches a new record from the database

* Rename Model.conditions and relation.conditions to .where. [Pratik Naik]

  Before :
    User.conditions(:name => 'lifo')
    User.select('id').conditions(["age > ?", 21])

  Now :
    User.where(:name => 'lifo')
    User.select('id').where(["age > ?", 21])

* Add Model.select/group/order/limit/joins/conditions/preload/eager_load class methods returning a lazy relation. [Pratik Naik]

  Examples :

    posts = Post.select('id).order('name') # Returns a lazy relation
    posts.each {|p| puts p.id } # Fires "select id from posts order by name"

* Model.scoped now returns a relation if invoked without any arguments. [Pratik Naik]

  Example :

    posts = Post.scoped
    posts.size # Fires "select count(*) from  posts" and returns the count
    posts.each {|p| puts p.name } # Fires "select * from posts" and loads post objects

* Association inverses for belongs_to, has_one, and has_many. Optimization to reduce database queries.  #3533 [Murray Steele]

    # post.comments sets each comment's post without needing to :include
    class Post < ActiveRecord::Base
      has_many :comments, :inverse_of => :post
    end

* MySQL: add_ and change_column support positioning.  #3286 [Ben Marini]

* Reset your Active Record counter caches with the reset_counter_cache class method.  #1211 [Mike Breen, Gabe da Silveira]

* Remove support for SQLite 2. Please upgrade to SQLite 3+ or install the plugin from git://github.com/rails/sqlite2_adapter.git [Pratik Naik]

* PostgreSQL: XML datatype support.  #1874 [Leonardo Borges]

* quoted_date converts time-like objects to ActiveRecord::Base.default_timezone before serialization. This allows you to use Time.now in find conditions and have it correctly be serialized as the current time in UTC when default_timezone == :utc. #2946 [Geoff Buesing]

* SQLite: drop support for 'dbfile' option in favor of 'database.'  #2363 [Paul Hinze, Jeremy Kemper]

* Added :primary_key option to belongs_to associations.  #765 [Szymon Nowak, Philip Hallstrom, Noel Rocha]
    # employees.company_name references companies.name
    Employee.belongs_to :company, :primary_key => 'name', :foreign_key => 'company_name'

* Implement #many? for NamedScope and AssociationCollection using #size. #1500 [Chris Kampmeier]

* Added :touch option to belongs_to associations that will touch the parent record when the current record is saved or destroyed [DHH]

* Added ActiveRecord::Base#touch to update the updated_at/on attributes (or another specified timestamp) with the current time [DHH]


*2.3.2 [Final] (March 15, 2009)*

* Added ActiveRecord::Base.find_each and ActiveRecord::Base.find_in_batches for batch processing [DHH/Jamis Buck]

* Added that ActiveRecord::Base.exists? can be called with no arguments #1817 [Scott Taylor]

* Add Support for updating deeply nested models from a single form. #1202 [Eloy Duran]

	class Book < ActiveRecord::Base
	  has_one :author
	  has_many :pages

	  accepts_nested_attributes_for :author, :pages
	end

* Make after_save callbacks fire only if the record was successfully saved.  #1735 [Michael Lovitt]

  Previously the callbacks would fire if a before_save cancelled saving.

* Support nested transactions using database savepoints.  #383 [Jonathan Viney, Hongli Lai]

* Added dynamic scopes ala dynamic finders #1648 [Yaroslav Markin]

* Fixed that ActiveRecord::Base#new_record? should return false (not nil) for existing records #1219 [Yaroslav Markin]

* I18n the word separator for error messages. Introduces the activerecord.errors.format.separator translation key.  #1294 [Akira Matsuda]

* Add :having as a key to find and the relevant associations.  [Emilio Tagua]

* Added default_scope to Base #1381 [Paweł Kondzior]. Example:

    class Person < ActiveRecord::Base
      default_scope :order => 'last_name, first_name'
    end

    class Company < ActiveRecord::Base
      has_many :people
    end

    Person.all             # => Person.find(:all, :order => 'last_name, first_name')
    Company.find(1).people # => Person.find(:all, :order => 'last_name, first_name', :conditions => { :company_id => 1 })


*2.2.1 [RC2] (November 14th, 2008)*

* Ensure indices don't flip order in schema.rb #1266 [Jordi Bunster]

* Fixed that serialized strings should never be type-casted (i.e. turning "Yes" to a boolean) #857 [Andreas Korth]


*2.2.0 [RC1] (October 24th, 2008)*

* Skip collection ids reader optimization if using :finder_sql [Jeremy Kemper]

* Add Model#delete instance method, similar to Model.delete class method. #1086 [Hongli Lai (Phusion)]

* MySQL: cope with quirky default values for not-null text columns.  #1043 [Frederick Cheung]

* Multiparameter attributes skip time zone conversion for time-only columns [#1030 state:resolved] [Geoff Buesing]

* Base.skip_time_zone_conversion_for_attributes uses class_inheritable_accessor, so that subclasses don't overwrite Base [#346 state:resolved] [Emilio Tagua]

* Added find_last_by dynamic finder #762 [Emilio Tagua]

* Internal API: configurable association options and build_association method for reflections so plugins may extend and override.  #985 [Hongli Lai (Phusion)]

* Changed benchmarks to be reported in milliseconds [David Heinemeier Hansson]

* Connection pooling.  #936 [Nick Sieger]

* Merge scoped :joins together instead of overwriting them. May expose scoping bugs in your code!  #501 [Andrew White]

* before_save, before_validation and before_destroy callbacks that return false will now ROLLBACK the transaction.  Previously this would have been committed before the processing was aborted. #891 [Xavier Noria]

* Transactional migrations for databases which support them.  #834 [divoxx, Adam Wiggins, Tarmo Tänav]

* Set config.active_record.timestamped_migrations = false to have migrations with numeric prefix instead of UTC timestamp. #446. [Andrew Stone, Nik Wakelin]

* change_column_default preserves the not-null constraint.  #617 [Tarmo Tänav]

* Fixed that create database statements would always include "DEFAULT NULL" (Nick Sieger) [#334]

* Add :tokenizer option to validates_length_of to specify how to split up the attribute string. #507. [David Lowenfels] Example :

  # Ensure essay contains at least 100 words.
  validates_length_of :essay, :minimum => 100, :too_short => "Your essay must be at least %d words."), :tokenizer => lambda {|str| str.scan(/\w+/) }

* Allow conditions on multiple tables to be specified using hash. [Pratik Naik]. Example:

  User.all :joins => :items, :conditions => { :age => 10, :items => { :color => 'black' } }
  Item.first :conditions => { :items => { :color => 'red' } }

* Always treat integer :limit as byte length.  #420 [Tarmo Tänav]

* Partial updates don't update lock_version if nothing changed.  #426 [Daniel Morrison]

* Fix column collision with named_scope and :joins.  #46 [Duncan Beevers, Mark Catley]

* db:migrate:down and :up update schema_migrations.  #369 [Michael Raidel, RaceCondition]

* PostgreSQL: support :conditions => [':foo::integer', { :foo => 1 }] without treating the ::integer typecast as a bind variable.  [Tarmo Tänav]

* MySQL: rename_column preserves column defaults.  #466 [Diego Algorta]

* Add :from option to calculations.  #397 [Ben Munat]

* Add :validate option to associations to enable/disable the automatic validation of associated models. Resolves #301. [Jan De Poorter]

* PostgreSQL: use 'INSERT ... RETURNING id' for 8.2 and later.  [Jeremy Kemper]

* Added SQL escaping for :limit and :offset in MySQL [Jonathan Wiess]


*2.1.0 (May 31st, 2008)*

* Add ActiveRecord::Base.sti_name that checks ActiveRecord::Base#store_full_sti_class? and returns either the full or demodulized name. [Rick Olson]

* Add first/last methods to associations/named_scope. Resolved #226. [Ryan Bates]

* Added SQL escaping for :limit and :offset #288 [Aaron Bedra, Steven Bristol, Jonathan Wiess]

* Added first/last methods to associations/named_scope. Resolved #226. [Ryan Bates]

* Ensure hm:t preloading honours reflection options. Resolves #137. [Frederick Cheung]

* Added protection against duplicate migration names (Aslak Hellesøy) [#112]

* Base#instantiate_time_object: eliminate check for Time.zone, since we can assume this is set if time_zone_aware_attributes is set to true [Geoff Buesing]

* Time zone aware attribute methods use Time.zone.parse instead of #to_time for String arguments, so that offset information in String is respected. Resolves #105. [Scott Fleckenstein, Geoff Buesing]

* Added change_table for migrations (Jeff Dean) [#71]. Example:

    change_table :videos do |t|
      t.timestamps                          # adds created_at, updated_at
      t.belongs_to :goat                    # adds goat_id integer
      t.string :name, :email, :limit => 20  # adds name and email both with a 20 char limit
      t.remove :name, :email                # removes the name and email columns
    end

* Fixed has_many :through .create with no parameters caused a "can't dup NilClass" error (Steven Soroka) [#85]

* Added block-setting of attributes for Base.create like Base.new already has (Adam Meehan) [#39]

* Fixed that pessimistic locking you reference the quoted table name (Josh Susser) [#67]

* Fixed that change_column should be able to use :null => true on a field that formerly had false [Nate Wiger] [#26]

* Added that the MySQL adapter should map integer to either smallint, int, or bigint depending on the :limit just like PostgreSQL [David Heinemeier Hansson]

* Change validates_uniqueness_of :case_sensitive option default back to true (from [9160]).  Love your database columns, don't LOWER them.  [Rick Olson]

* Add support for interleaving migrations by storing which migrations have run in the new schema_migrations table. Closes #11493 [Jordi Bunster]

* ActiveRecord::Base#sum defaults to 0 if no rows are returned.  Closes #11550 [Kamal Fariz Mahyuddin]

* Ensure that respond_to? considers dynamic finder methods. Closes #11538. [James Mead]

* Ensure that save on parent object fails for invalid has_one association. Closes #10518. [Pratik Naik]

* Remove duplicate code from associations. [Pratik Naik]

* Refactor HasManyThroughAssociation to inherit from HasManyAssociation. Association callbacks and <association>_ids= now work with hm:t. #11516 [Ruy Asan]

* Ensure HABTM#create and HABTM#build do not load entire association. [Pratik Naik]

* Improve documentation. [Xavier Noria, Jack Danger Canty, leethal]

* Tweak ActiveRecord::Base#to_json to include a root value in the returned hash: {"post": {"title": ...}} [Rick Olson]

  Post.find(1).to_json # => {"title": ...}
  config.active_record.include_root_in_json = true
  Post.find(1).to_json # => {"post": {"title": ...}}

* Add efficient #include? to AssociationCollection (for has_many/has_many :through/habtm).  [stopdropandrew]

* PostgreSQL: create_ and drop_database support.  #9042 [ez, pedz, Nick Sieger]

* Ensure that validates_uniqueness_of works with with_scope. Closes #9235. [Nik Wakelin, cavalle]

* Partial updates include only unsaved attributes. Off by default; set YourClass.partial_updates = true to enable.  [Jeremy Kemper]

* Removing unnecessary uses_tzinfo helper from tests, given that TZInfo is now bundled [Geoff Buesing]

* Fixed that validates_size_of :within works in associations #11295, #10019 [cavalle]

* Track changes to unsaved attributes.  [Jeremy Kemper]

* Switched to UTC-timebased version numbers for migrations and the schema. This will as good as eliminate the problem of multiple migrations getting the same version assigned in different branches. Also added rake db:migrate:up/down to apply individual migrations that may need to be run when you merge branches #11458 [John Barnette]

* Fixed that has_many :through would ignore the hash conditions #11447 [Emilio Tagua]

* Fix issue where the :uniq option of a has_many :through association is ignored when find(:all) is called.  Closes #9407 [cavalle]

* Fix duplicate table alias error when including an association with a has_many :through association on the same join table.  Closes #7310 [cavalle]

* More efficient association preloading code that compacts a through_records array in a central location.  Closes #11427 [Jack Danger Canty]

* Improve documentation. [Ryan Bigg, Jan De Poorter, Cheah Chu Yeow, Xavier Shay, Jack Danger Canty, Emilio Tagua, Xavier Noria,  Sunny Ripert]

* Fixed that ActiveRecord#Base.find_or_create/initialize would not honor attr_protected/accessible when used with a hash #11422 [Emilio Tagua]

* Added ActiveRecord#Base.all/first/last as aliases for find(:all/:first/:last) #11413 [nkallen, Chris O'Sullivan]

* Merge the has_finder gem, renamed as 'named_scope'.  #11404 [nkallen]

  class Article < ActiveRecord::Base
    named_scope :published, :conditions => {:published => true}
    named_scope :popular, :conditions => ...
  end

  Article.published.paginate(:page => 1)
  Article.published.popular.count
  Article.popular.find(:first)
  Article.popular.find(:all, :conditions => {...})

  See http://pivots.pivotallabs.com/users/nick/blog/articles/284-hasfinder-it-s-now-easier-than-ever-to-create-complex-re-usable-sql-queries

* Add has_one :through support.  #4756 [Chris O'Sullivan]

* Migrations: create_table supports primary_key_prefix_type.  #10314 [student, Chris O'Sullivan]

* Added logging for dependency load errors with fixtures #11056 [stuthulhu]

* Time zone aware attributes use Time#in_time_zone [Geoff Buesing]

* Fixed that scoped joins would not always be respected #6821 [Theory/Jack Danger Canty]

* Ensure that ActiveRecord::Calculations disambiguates field names with the table name.  #11027 [cavalle]

* Added add/remove_timestamps to the schema statements for adding the created_at/updated_at columns on existing tables #11129 [jramirez]

* Added ActiveRecord::Base.find(:last) #11338 [Emilio Tagua]

* test_native_types expects DateTime.local_offset instead of DateTime.now.offset; fixes test breakage due to dst transition [Geoff Buesing]

* Add :readonly option to HasManyThrough associations. #11156 [Emilio Tagua]

* Improve performance on :include/:conditions/:limit queries by selectively joining in the pre-query.  #9560 [dasil003]

* Perf fix: Avoid the use of named block arguments.  Closes #11109 [adymo]

* PostgreSQL: support server versions 7.4 through 8.0 and the ruby-pg driver.  #11127 [jdavis]

* Ensure association preloading doesn't break when an association returns nil. ##11145 [GMFlash]

* Make dynamic finders respect the :include on HasManyThrough associations.  #10998. [cpytel]

* Base#instantiate_time_object only uses Time.zone when Base.time_zone_aware_attributes is true; leverages Time#time_with_datetime_fallback for readability [Geoff Buesing]

* Refactor ConnectionAdapters::Column.new_time: leverage DateTime failover behavior of Time#time_with_datetime_fallback [Geoff Buesing]

* Improve associations performance by using symbol callbacks instead of string callbacks. #11108 [adymo]

* Optimise the BigDecimal conversion code.  #11110 [adymo]

* Introduce the :readonly option to all associations. Records from the association cannot be saved.  #11084 [Emilio Tagua]

* Multiparameter attributes for time columns fail over to DateTime when out of range of Time [Geoff Buesing]

* Base#instantiate_time_object uses Time.zone.local() [Geoff Buesing]

* Add timezone-aware attribute readers and writers. #10982 [Geoff Buesing]

* Instantiating time objects in multiparameter attributes uses Time.zone if available.  #10982 [Rick Olson]

* Add note about how ActiveRecord::Observer classes are initialized in a Rails app. #10980 [Xavier Noria]

* MySQL: omit text/blob defaults from the schema instead of using an empty string.  #10963 [mdeiters]

* belongs_to supports :dependent => :destroy and :delete.  #10592 [Jonathan Viney]

* Introduce preload query strategy for eager :includes.  #9640 [Frederick Cheung, Aliaksey Kandratsenka, codafoo]

* Support aggregations in finder conditions.  #10572 [Ryan Kinderman]

* Organize and clean up the Active Record test suite.  #10742 [John Barnette]

* Ensure that modifying has_and_belongs_to_many actions clear the query cache.  Closes #10840 [john.andrews]

* Fix issue where Table#references doesn't pass a :null option to a *_type attribute for polymorphic associations.  Closes #10753 [railsjitsu]

* Fixtures: removed support for the ancient pre-YAML file format.  #10736 [John Barnette]

* More thoroughly quote table names.  #10698 [dimdenis, lotswholetime, Jeremy Kemper]

* update_all ignores scoped :order and :limit, so post.comments.update_all doesn't try to include the comment order in the update statement.  #10686 [Brendan Ribera]

* Added ActiveRecord::Base.cache_key to make it easier to cache Active Records in combination with the new ActiveSupport::Cache::* libraries [David Heinemeier Hansson]

* Make sure CSV fixtures are compatible with ruby 1.9's new csv implementation. [JEG2]

* Added by parameter to increment, decrement, and their bang varieties so you can do player1.increment!(:points, 5) #10542 [Sam]

* Optimize ActiveRecord::Base#exists? to use #select_all instead of #find.  Closes #10605 [jamesh, Frederick Cheung, protocool]

* Don't unnecessarily load has_many associations in after_update callbacks.  Closes #6822 [stopdropandrew, canadaduane]

* Eager belongs_to :include infers the foreign key from the association name rather than the class name.  #10517 [Jonathan Viney]

* SQLite: fix rename_ and remove_column for columns with unique indexes.  #10576 [Brandon Keepers]

* Ruby 1.9 compatibility.  #10655 [Jeremy Kemper, Dirkjan Bussink]


*2.0.2* (December 16th, 2007)

* Ensure optimistic locking handles nil #lock_version values properly.  Closes #10510 [Rick Olson]

* Make the Fixtures Test::Unit enhancements more supporting for double-loaded test cases.  Closes #10379 [brynary]

* Fix that validates_acceptance_of still works for non-existent tables (useful for bootstrapping new databases).  Closes #10474 [Josh Susser]

* Ensure that the :uniq option for has_many :through associations retains the order.  #10463 [remvee]

* Base.exists? doesn't rescue exceptions to avoid hiding SQL errors.  #10458 [Michael Klishin]

* Documentation: Active Record exceptions, destroy_all and delete_all.  #10444, #10447 [Michael Klishin]


*2.0.1* (December 7th, 2007)

* Removed query cache rescue as it could cause code to be run twice (closes #10408) [David Heinemeier Hansson]


*2.0.0* (December 6th, 2007)

* Anchor DateTimeTest to fixed DateTime instead of a variable value based on Time.now#advance#to_datetime, so that this test passes on 64-bit platforms running Ruby 1.8.6+ [Geoff Buesing]

* Fixed that the Query Cache should just be ignored if the database is misconfigured (so that the "About your applications environment" works even before the database has been created) [David Heinemeier Hansson]

* Fixed that the truncation of strings longer than 50 chars should use inspect
so newlines etc are escaped #10385 [Norbert Crombach]

* Fixed that habtm associations should be able to set :select as part of their definition and have that honored [David Heinemeier Hansson]

* Document how the :include option can be used in Calculations::calculate.  Closes #7446 [adamwiggins, ultimoamore]

* Fix typo in documentation for polymorphic associations w/STI. Closes #7461 [johnjosephbachir]

* Reveal that the type option in migrations can be any supported column type for your database but also include caveat about agnosticism. Closes #7531 [adamwiggins, mikong]

* More complete documentation for find_by_sql. Closes #7912 [fearoffish]

* Added ActiveRecord::Base#becomes to turn a record into one of another class (mostly relevant for STIs) [David Heinemeier Hansson]. Example:

    render :partial => @client.becomes(Company) # renders companies/company instead of clients/client

* Fixed that to_xml should not automatically pass :procs to associations included with :include #10162 [Cheah Chu Yeow]

* Fix documentation typo introduced in [8250]. Closes #10339 [Henrik N]

* Foxy fixtures: support single-table inheritance.  #10234 [tom]

* Foxy fixtures: allow mixed usage to make migration easier and more attractive.  #10004 [lotswholetime]

* Make the record_timestamps class-inheritable so it can be set per model.  #10004 [tmacedo]

* Allow validates_acceptance_of to use a real attribute instead of only virtual (so you can record that the acceptance occured) #7457 [ambethia]

* DateTimes use Ruby's default calendar reform setting. #10201 [Geoff Buesing]

* Dynamic finders on association collections respect association :order and :limit.  #10211, #10227 [Patrick Joyce, Rick Olson, Jack Danger Canty]

* Add 'foxy' support for fixtures of polymorphic associations. #10183 [John Barnette, David Lowenfels]

* validates_inclusion_of and validates_exclusion_of allow formatted :message strings.  #8132 [devrieda, Mike Naberezny]

* attr_readonly behaves well with optimistic locking.  #10188 [Nick Bugajski]

* Base#to_xml supports the nil="true" attribute like Hash#to_xml.  #8268 [Jonathan del Strother]

* Change plings to the more conventional quotes in the documentation. Closes #10104 [Jack Danger Canty]

* Fix HasManyThrough Association so it uses :conditions on the HasMany Association.  Closes #9729 [Jack Danger Canty]

* Ensure that column names are quoted.  Closes #10134 [wesley.moxam]

* Smattering of grammatical fixes to documentation. Closes #10083 [Bob Silva]

* Enhance explanation with more examples for attr_accessible macro. Closes #8095 [fearoffish, Marcel Molina Jr.]

* Update association/method mapping table to refected latest collection methods for has_many :through. Closes #8772 [Pratik Naik]

* Explain semantics of having several different AR instances in a transaction block. Closes #9036 [jacobat, Marcel Molina Jr.]

* Update Schema documentation to use updated sexy migration notation. Closes #10086 [Sam Granieri]

* Make fixtures work with the new test subclasses. [Tarmo Tänav, Michael Koziarski]

* Introduce finder :joins with associations. Same :include syntax but with inner rather than outer joins.  #10012 [RubyRedRick]
    # Find users with an avatar
    User.find(:all, :joins => :avatar)

    # Find posts with a high-rated comment.
    Post.find(:all, :joins => :comments, :conditions => 'comments.rating > 3')

* Associations: speedup duplicate record check.  #10011 [Pratik Naik]

* Make sure that << works on has_many associations on unsaved records.  Closes #9989 [Josh Susser]

* Allow association redefinition in subclasses.  #9346 [wildchild]

* Fix has_many :through delete with custom foreign keys.  #6466 [naffis]

* Foxy fixtures, from rathole (http://svn.geeksomnia.com/rathole/trunk/README)
    - stable, autogenerated IDs
    - specify associations (belongs_to, has_one, has_many) by label, not ID
    - specify HABTM associations as inline lists
    - autofill timestamp columns
    - support YAML defaults
    - fixture label interpolation
  Enabled for fixtures that correspond to a model class and don't specify a primary key value.  #9981 [John Barnette]

* Add docs explaining how to protect all attributes using attr_accessible with no arguments. Closes #9631 [boone, rmm5t]

* Update add_index documentation to use new options api. Closes #9787 [Kamal Fariz Mahyuddin]

* Allow find on a has_many association defined with :finder_sql to accept id arguments as strings like regular find does. Closes #9916 [krishna]

* Use VALID_FIND_OPTIONS when resolving :find scoping rather than hard coding the list of valid find options. Closes #9443 [sur]

* Limited eager loading no longer ignores scoped :order. Closes #9561 [Jack Danger Canty, Josh Peek]

* Assigning an instance of a foreign class to a composed_of aggregate calls an optional conversion block. Refactor and simplify composed_of implementation.  #6322 [brandon, Chris Cruft]

* Assigning nil to a composed_of aggregate also sets its immediate value to nil.  #9843 [Chris Cruft]

* Ensure that mysql quotes table names with database names correctly.  Closes #9911 [crayz]

  "foo.bar" => "`foo`.`bar`"

* Complete the assimilation of Sexy Migrations from ErrFree [Chris Wanstrath, PJ Hyett]
	http://errtheblog.com/post/2381

* Qualified column names work in hash conditions, like :conditions => { 'comments.created_at' => ... }.  #9733 [Jack Danger Canty]

* Fix regression where the association would not construct new finder SQL on save causing bogus queries for "WHERE owner_id = NULL" even after owner was saved.  #8713 [Bryan Helmkamp]

* Refactor association create and build so before & after callbacks behave consistently.  #8854 [Pratik Naik, mortent]

* Quote table names. Defaults to column quoting.  #4593 [Justin Lynn, gwcoffey, eadz, Dmitry V. Sabanin, Jeremy Kemper]

* Alias association #build to #new so it behaves predictably.  #8787 [Pratik Naik]

* Add notes to documentation regarding attr_readonly behavior with counter caches and polymorphic associations.  Closes #9835 [saimonmoore, Rick Olson]

* Observers can observe model names as symbols properly now.  Closes #9869  [queso]

* find_and_(initialize|create)_by methods can now properly initialize protected attributes [Tobias Lütke]

* belongs_to infers the foreign key from the association name instead of from the class name.  [Jeremy Kemper]

* PostgreSQL: support multiline default values.  #7533 [Carl Lerche, aguynamedryan, Rein Henrichs, Tarmo Tänav]

* MySQL: fix change_column on not-null columns that don't accept dfeault values of ''.  #6663 [Jonathan Viney, Tarmo Tänav]

* validates_uniqueness_of behaves well with abstract superclasses and
single-table inheritance.  #3833, #9886 [Gabriel Gironda, rramdas, François Beausoleil, Josh Peek, Tarmo Tänav, pat]

* Warn about protected attribute assigments in development and test environments when mass-assigning to an attr_protected attribute.  #9802 [Henrik N]

* Speedup database date/time parsing.  [Jeremy Kemper, Tarmo Tänav]

* Fix calling .clear on a has_many :dependent=>:delete_all association. [Tarmo Tänav]

* Allow change_column to set NOT NULL in the PostgreSQL adapter [Tarmo Tänav]

* Fix that ActiveRecord would create attribute methods and override custom attribute getters if the method is also defined in Kernel.methods. [Rick Olson]

* Don't call attr_readonly on polymorphic belongs_to associations, in case it matches the name of some other non-ActiveRecord class/module.  [Rick Olson]

* Try loading activerecord-<adaptername>-adapter gem before trying a plain require so you can use custom gems for the bundled adapters. Also stops gems from requiring an adapter from an old Active Record gem.  [Jeremy Kemper, Derrick Spell]


*2.0.0 [Preview Release]* (September 29th, 2007) [Includes duplicates of changes from 1.14.2 - 1.15.3]

* Add attr_readonly to specify columns that are skipped during a normal ActiveRecord #save operation. Closes #6896 [Dan Manges]

  class Comment < ActiveRecord::Base
    # Automatically sets Article#comments_count as readonly.
    belongs_to :article, :counter_cache => :comments_count
  end

  class Article < ActiveRecord::Base
    attr_readonly :approved_comments_count
  end

* Make size for has_many :through use counter cache if it exists.  Closes #9734 [Xavier Shay]

* Remove DB2 adapter since IBM chooses to maintain their own adapter instead.  [Jeremy Kemper]

* Extract Oracle, SQLServer, and Sybase adapters into gems.  [Jeremy Kemper]

* Added fixture caching that'll speed up a normal fixture-powered test suite between 50% and 100% #9682 [Frederick Cheung]

* Correctly quote id list for limited eager loading.  #7482 [tmacedo]

* Fixed that using version-targetted migrates would fail on loggers other than the default one #7430 [valeksenko]

* Fixed rename_column for SQLite when using symbols for the column names #8616 [drodriguez]

* Added the possibility of using symbols in addition to concrete classes with ActiveRecord::Observer#observe.  #3998 [Robby Russell, Tarmo Tänav]

* Added ActiveRecord::Base#to_json/from_json [David Heinemeier Hansson, Cheah Chu Yeow]

* Added ActiveRecord::Base#from_xml [David Heinemeier Hansson]. Example:

    xml = "<person><name>David</name></person>"
    Person.new.from_xml(xml).name # => "David"

* Define dynamic finders as real methods after first usage. [bscofield]

* Deprecation: remove deprecated threaded_connections methods. Use allow_concurrency instead.  [Jeremy Kemper]

* Associations macros accept extension blocks alongside modules.  #9346 [Josh Peek]

* Speed up and simplify query caching.  [Jeremy Kemper]

* connection.select_rows 'sql' returns an array (rows) of arrays (field values).  #2329 [Michael Schuerig]

* Eager loading respects explicit :joins.  #9496 [dasil003]

* Extract Firebird, FrontBase, and OpenBase adapters into gems.  #9508, #9509, #9510 [Jeremy Kemper]

* RubyGem database adapters: expects a gem named activerecord-<database>-adapter with active_record/connection_adapters/<database>_adapter.rb in its load path.  [Jeremy Kemper]

* Fixed that altering join tables in migrations would fail w/ sqlite3 #7453 [TimoMihaljov/brandon]

* Fix association writer with :dependent => :nullify.  #7314 [Jonathan Viney]

* OpenBase: update for new lib and latest Rails. Support migrations.  #8748 [dcsesq]

* Moved acts_as_tree into a plugin of the same name on the official Rails svn.  #9514 [Pratik Naik]

* Moved acts_as_nested_set into a plugin of the same name on the official Rails svn.  #9516 [Josh Peek]

* Moved acts_as_list into a plugin of the same name on the official Rails svn.  [Josh Peek]

* Explicitly require active_record/query_cache before using it.  [Jeremy Kemper]

* Fix bug where unserializing an attribute attempts to modify a frozen @attributes hash for a deleted record.  [Rick Olson, marclove]

* Performance: absorb instantiate and initialize_with_callbacks into the Base methods. [Jeremy Kemper]

* Fixed that eager loading queries and with_scope should respect the :group option [David Heinemeier Hansson]

* Improve performance and functionality of the postgresql adapter.  Closes #8049 [roderickvd]

	For more information see: http://dev.rubyonrails.org/ticket/8049

* Don't clobber includes passed to has_many.count [Jack Danger Canty]

* Make sure has_many uses :include when counting [Jack Danger Canty]

* Change the implementation of ActiveRecord's attribute reader and writer methods [Michael Koziarski]
 - Generate Reader and Writer methods which cache attribute values in hashes.  This is to avoid repeatedly parsing the same date or integer columns.
 - Change exception raised when users use find with :select then try to access a skipped column.  Plugins could override missing_attribute() to lazily load the columns.
 - Move method definition to the class, instead of the instance
 - Always generate the readers, writers and predicate methods.

* Perform a deep #dup on query cache results so that modifying activerecord attributes does not modify the cached attributes.  [Rick Olson]

# Ensure that has_many :through associations use a count query instead of loading the target when #size is called.  Closes #8800 [Pratik Naik]

* Added :unless clause to validations #8003 [monki]. Example:

    def using_open_id?
      !identity_url.blank?
    end

    validates_presence_of :identity_url, :if => using_open_id?
    validates_presence_of :username, :unless => using_open_id?
    validates_presence_of :password, :unless => using_open_id?

* Fix #count on a has_many :through association so that it recognizes the :uniq option.  Closes #8801 [Pratik Naik]

* Fix and properly document/test count(column_name) usage. Closes #8999 [Pratik Naik]

* Remove deprecated count(conditions=nil, joins=nil) usage.  Closes #8993 [Pratik Naik]

* Change belongs_to so that the foreign_key assumption is taken from the association name, not the class name.  Closes #8992 [Josh Susser]

  OLD
    belongs_to :visitor, :class_name => 'User' # => inferred foreign_key is user_id

  NEW
    belongs_to :visitor, :class_name => 'User' # => inferred foreign_key is visitor_id

* Remove spurious tests from deprecated_associations_test, most of these aren't deprecated, and are duplicated in associations_test.  Closes #8987 [Pratik Naik]

* Make create! on a has_many :through association return the association object.  Not the collection.  Closes #8786 [Pratik Naik]

* Move from select * to select tablename.* to avoid clobbering IDs. Closes #8889 [dasil003]

* Don't call unsupported methods on associated objects when using :include, :method with to_xml #7307, [Manfred Stienstra, jwilger]

* Define collection singular ids method for has_many :through associations.  #8763 [Pratik Naik]

* Array attribute conditions work with proxied association collections.  #8318 [Kamal Fariz Mahyuddin, theamazingrando]

* Fix polymorphic has_one associations declared in an abstract class.  #8638 [Pratik Naik, Dax Huiberts]

* Fixed validates_associated should not stop on the first error.  #4276 [mrj, Manfred Stienstra, Josh Peek]

* Rollback if commit raises an exception.  #8642 [kik, Jeremy Kemper]

* Update tests' use of fixtures for the new collections api.  #8726 [Kamal Fariz Mahyuddin]

* Save associated records only if the association is already loaded.  #8713 [Blaine]

* MySQL: fix show_variable.  #8448 [matt, Jeremy Kemper]

* Fixtures: correctly delete and insert fixtures in a single transaction.  #8553 [Michael Schuerig]

* Fixtures: people(:technomancy, :josh) returns both fixtures.  #7880 [technomancy, Josh Peek]

* Calculations support non-numeric foreign keys.  #8154 [Kamal Fariz Mahyuddin]

* with_scope is protected.  #8524 [Josh Peek]

* Quickref for association methods.  #7723 [marclove, Mindsweeper]

* Calculations: return nil average instead of 0 when there are no rows to average.  #8298 [davidw]

* acts_as_nested_set: direct_children is sorted correctly.  #4761 [Josh Peek, rails@33lc0.net]

* Raise an exception if both attr_protected and attr_accessible are declared.  #8507 [stellsmi]

* SQLite, MySQL, PostgreSQL, Oracle: quote column names in column migration SQL statements.  #8466 [marclove, lorenjohnson]

* Allow nil serialized attributes with a set class constraint.  #7293 [sandofsky]

* Oracle: support binary fixtures.  #7987 [Michael Schoen]

* Fixtures: pull fixture insertion into the database adapters.  #7987 [Michael Schoen]

* Announce migration versions as they're performed.  [Jeremy Kemper]

* find gracefully copes with blank :conditions.  #7599 [Dan Manges, johnnyb]

* validates_numericality_of takes :greater_than, :greater_than_or_equal_to, :equal_to, :less_than, :less_than_or_equal_to, :odd, and :even options.  #3952 [Bob Silva, Dan Kubb, Josh Peek]

* MySQL: create_database takes :charset and :collation options. Charset defaults to utf8.  #8448 [matt]

* Find with a list of ids supports limit/offset.  #8437 [hrudududu]

* Optimistic locking: revert the lock version when an update fails.  #7840 [plang]

* Migrations: add_column supports custom column types.  #7742 [jsgarvin, Theory]

* Load database adapters on demand. Eliminates config.connection_adapters and RAILS_CONNECTION_ADAPTERS. Add your lib directory to the $LOAD_PATH and put your custom adapter in lib/active_record/connection_adapters/adaptername_adapter.rb. This way you can provide custom adapters as plugins or gems without modifying Rails. [Jeremy Kemper]

* Ensure that associations with :dependent => :delete_all respect :conditions option.  Closes #8034 [Jack Danger Canty, Josh Peek, Rick Olson]

* belongs_to assignment creates a new proxy rather than modifying its target in-place.  #8412 [mmangino@elevatedrails.com]

* Fix column type detection while loading fixtures.  Closes #7987 [roderickvd]

* Document deep eager includes.  #6267 [Josh Susser, Dan Manges]

* Document warning that associations names shouldn't be reserved words.  #4378 [murphy@cYcnus.de, Josh Susser]

* Sanitize Base#inspect.  #8392, #8623 [Nik Wakelin, jnoon]

* Replace the transaction {|transaction|..} semantics with a new Exception ActiveRecord::Rollback.   [Michael Koziarski]

* Oracle: extract column length for CHAR also.  #7866 [ymendel]

* Document :allow_nil option for validates_acceptance_of since it defaults to true. [tzaharia]

* Update documentation for :dependent declaration so that it explicitly uses the non-deprecated API. [Jack Danger Canty]

* Add documentation caveat about when to use count_by_sql. [fearoffish]

* Enhance documentation for increment_counter and decrement_counter. [fearoffish]

* Provide brief introduction to what optimistic locking is. [fearoffish]

* Add documentation for :encoding option to mysql adapter. [marclove]

* Added short-hand declaration style to migrations (inspiration from Sexy Migrations, http://errtheblog.com/post/2381) [David Heinemeier Hansson]. Example:

    create_table "products" do |t|
      t.column "shop_id",    :integer
      t.column "creator_id", :integer
      t.column "name",       :string,   :default => "Untitled"
      t.column "value",      :string,   :default => "Untitled"
      t.column "created_at", :datetime
      t.column "updated_at", :datetime
    end

  ...can now be written as:

    create_table :products do |t|
      t.integer :shop_id, :creator_id
      t.string  :name, :value, :default => "Untitled"
      t.timestamps
    end

* Use association name for the wrapper element when using .to_xml.  Previous behavior lead to non-deterministic situations with STI and polymorphic associations. [Michael Koziarski, jstrachan]

* Improve performance of calling .create on has_many :through associations. [evan]

* Improved cloning performance by relying less on exception raising #8159 [Blaine]

* Added ActiveRecord::Base.inspect to return a column-view like #<Post id:integer, title:string, body:text> [David Heinemeier Hansson]

* Added yielding of Builder instance for ActiveRecord::Base#to_xml calls [David Heinemeier Hansson]

* Small additions and fixes for ActiveRecord documentation.  Closes #7342 [Jeremy McAnally]

* Add helpful debugging info to the ActiveRecord::StatementInvalid exception in ActiveRecord::ConnectionAdapters::SqliteAdapter#table_structure.  Closes #7925. [court3nay]

* SQLite: binary escaping works with $KCODE='u'.  #7862 [tsuka]

* Base#to_xml supports serialized attributes.  #7502 [jonathan]

* Base.update_all :order and :limit options. Useful for MySQL updates that must be ordered to avoid violating unique constraints.  [Jeremy Kemper]

* Remove deprecated object transactions.  People relying on this functionality should install the object_transactions plugin at http://code.bitsweat.net/svn/object_transactions.  Closes #5637 [Michael Koziarski, Jeremy Kemper]

* PostgreSQL: remove DateTime -> Time downcast. Warning: do not enable translate_results for the C bindings if you have timestamps outside Time's domain.  [Jeremy Kemper]

* find_or_create_by_* takes a hash so you can create with more attributes than are in the method name. For example, Person.find_or_create_by_name(:name => 'Henry', :comments => 'Hi new user!') is equivalent to Person.find_by_name('Henry') || Person.create(:name => 'Henry', :comments => 'Hi new user!').  #7368 [Josh Susser]

* Make sure with_scope takes both :select and :joins into account when setting :readonly.  Allows you to save records you retrieve using method_missing on a has_many :through associations.  [Michael Koziarski]

* Allow a polymorphic :source for has_many :through associations.  Closes #7143 [protocool]

* Consistent public/protected/private visibility for chained methods.  #7813 [Dan Manges]

* Oracle: fix quoted primary keys and datetime overflow.  #7798 [Michael Schoen]

* Consistently quote primary key column names.  #7763 [toolmantim]

* Fixtures: fix YAML ordered map support.  #2665 [Manuel Holtgrewe, nfbuckley]

* DateTimes assume the default timezone.  #7764 [Geoff Buesing]

* Sybase: hide timestamp columns since they're inherently read-only.  #7716 [Mike Joyce]

* Oracle: overflow Time to DateTime.  #7718 [Michael Schoen]

* PostgreSQL: don't use async_exec and async_query with postgres-pr.  #7727, #7762 [flowdelic, toolmantim]

* Fix has_many :through << with custom foreign keys.  #6466, #7153 [naffis, Rich Collins]

* Test DateTime native type in migrations, including an edge case with dates
during calendar reform.  #7649, #7724 [fedot, Geoff Buesing]

* SQLServer: correctly schema-dump tables with no indexes or descending indexes.  #7333, #7703 [Jakob Skjerning, Tom Ward]

* SQLServer: recognize real column type as Ruby float.  #7057 [sethladd, Tom Ward]

* Added fixtures :all as a way of loading all fixtures in the fixture directory at once #7214 [Manfred Stienstra]

* Added database connection as a yield parameter to ActiveRecord::Base.transaction so you can manually rollback [David Heinemeier Hansson]. Example:

    transaction do |transaction|
      david.withdrawal(100)
      mary.deposit(100)
      transaction.rollback! # rolls back the transaction that was otherwise going to be successful
    end

* Made increment_counter/decrement_counter play nicely with optimistic locking, and added a more general update_counters method [Jamis Buck]

* Reworked David's query cache to be available as Model.cache {...}. For the duration of the block no select query should be run more then once. Any inserts/deletes/executes will flush the whole cache however [Tobias Lütke]
  Task.cache { Task.find(1); Task.find(1) } # => 1 query

* When dealing with SQLite3, use the table_info pragma helper, so that the bindings can do some translation for when sqlite3 breaks incompatibly between point releases. [Jamis Buck]

* Oracle: fix lob and text default handling.  #7344 [gfriedrich, Michael Schoen]

* SQLServer: don't choke on strings containing 'null'.  #7083 [Jakob Skjerning]

* MySQL: blob and text columns may not have defaults in 5.x. Update fixtures schema for strict mode.  #6695 [Dan Kubb]

* update_all can take a Hash argument. sanitize_sql splits into two methods for conditions and assignment since NULL values and delimiters are handled differently.  #6583, #7365 [sandofsky, Assaf]

* MySQL: SET SQL_AUTO_IS_NULL=0 so 'where id is null' doesn't select the last inserted id.  #6778 [Jonathan Viney, timc]

* Use Date#to_s(:db) for quoted dates.  #7411 [Michael Schoen]

* Don't create instance writer methods for class attributes.  Closes #7401 [Rick Olson]

* Docs: validations examples.  #7343 [zackchandler]

* Add missing tests ensuring callbacks work with class inheritance.  Closes #7339 [sandofsky]

* Fixtures use the table name and connection from set_fixture_class.  #7330 [Anthony Eden]

* Remove useless code in #attribute_present? since 0 != blank?.  Closes #7249 [Josh Susser]

* Fix minor doc typos. Closes #7157 [Josh Susser]

* Fix incorrect usage of #classify when creating the eager loading join statement.  Closes #7044 [Josh Susser]

* SQLServer: quote table name in indexes query.  #2928 [keithm@infused.org]

* Subclasses of an abstract class work with single-table inheritance.  #5704, #7284 [BertG, nick+rails@ag.arizona.edu]

* Make sure sqlite3 driver closes open connections on disconnect [Rob Rasmussen]

* [DOC] clear up some ambiguity with the way has_and_belongs_to_many creates the default join table name.  #7072 [Jeremy McAnally]

* change_column accepts :default => nil. Skip column options for primary keys.  #6956, #7048 [Dan Manges, Jeremy Kemper]

* MySQL, PostgreSQL: change_column_default quotes the default value and doesn't lose column type information.  #3987, #6664 [Jonathan Viney, Manfred Stienstra, altano@bigfoot.com]

* Oracle: create_table takes a :sequence_name option to override the 'tablename_seq' default.  #7000 [Michael Schoen]

* MySQL: retain SSL settings on reconnect.  #6976 [randyv2]

* Apply scoping during initialize instead of create.  Fixes setting of foreign key when using find_or_initialize_by with scoping. [Cody Fauser]

* SQLServer: handle [quoted] table names.  #6635 [rrich]

* acts_as_nested_set works with single-table inheritance.  #6030 [Josh Susser]

* PostgreSQL, Oracle: correctly perform eager finds with :limit and :order.  #4668, #7021 [eventualbuddha, Michael Schoen]

* Pass a range in :conditions to use the SQL BETWEEN operator.  #6974 [Dan Manges]
    Student.find(:all, :conditions => { :grade => 9..12 })

* Fix the Oracle adapter for serialized attributes stored in CLOBs.  Closes #6825 [mschoen, tdfowler]

* [DOCS] Apply more documentation for ActiveRecord Reflection.  Closes #4055 [Robby Russell]

* [DOCS] Document :allow_nil option of #validate_uniqueness_of. Closes #3143 [Caio Chassot]

* Bring the sybase adapter up to scratch for 1.2 release. [jsheets]

* Rollback new_record? and id when an exception is raised in a save callback.  #6910 [Ben Curren, outerim]

* Pushing a record on an association collection doesn't unnecessarily load all the associated records.  [Obie Fernandez, Jeremy Kemper]

* Oracle: fix connection reset failure.  #6846 [leonlleslie]

* Subclass instantiation doesn't try to explicitly require the corresponding subclass.  #6840 [leei, Jeremy Kemper]

* fix faulty inheritance tests and that eager loading grabs the wrong inheritance column when the class of your association is an STI subclass. Closes #6859 [protocool]

* Consolidated different create and create! versions to call through to the base class with scope. This fixes inconsistencies, especially related to protected attribtues. Closes #5847 [Alexander Dymo, Tobias Lütke]

* find supports :lock with :include. Check whether your database allows SELECT ... FOR UPDATE with outer joins before using.  #6764 [vitaly, Jeremy Kemper]

* Add AssociationCollection#create! to be consistent with AssociationCollection#create when dealing with a foreign key that is a protected attribute [Cody Fauser]

* Added counter optimization for AssociationCollection#any? so person.friends.any? won't actually load the full association if we have the count in a cheaper form [David Heinemeier Hansson]

* Change fixture_path to a class inheritable accessor allowing test cases to have their own custom set of fixtures. #6672 [Zach Dennis]

* Quote ActiveSupport::Multibyte::Chars.  #6653 [Julian Tarkhanov]

* Simplify query_attribute by typecasting the attribute value and checking whether it's nil, false, zero or blank.  #6659 [Jonathan Viney]

* validates_numericality_of uses \A \Z to ensure the entire string matches rather than ^ $ which may match one valid line of a multiline string.  #5716 [Andreas Schwarz]

* Run validations in the order they were declared.  #6657 [obrie]

* MySQL: detect when a NOT NULL column without a default value is misreported as default ''.  Can't detect for string, text, and binary columns since '' is a legitimate default.  #6156 [simon@redhillconsulting.com.au, obrie, Jonathan Viney, Jeremy Kemper]

* Simplify association proxy implementation by factoring construct_scope out of method_missing.  #6643 [martin]

* Oracle: automatically detect the primary key.  #6594 [vesaria, Michael Schoen]

* Oracle: to increase performance, prefetch 100 rows and enable similar cursor sharing. Both are configurable in database.yml.  #6607 [philbogle@gmail.com, ray.fortna@jobster.com, Michael Schoen]

* Don't inspect unloaded associations.  #2905 [lmarlow]

* SQLite: use AUTOINCREMENT primary key in >= 3.1.0.  #6588, #6616 [careo, lukfugl]

* Cache inheritance_column.  #6592 [Stefan Kaes]

* Firebird: decimal/numeric support.  #6408 [macrnic]

* make add_order a tad faster. #6567 [Stefan Kaes]

* Find with :include respects scoped :order.  #5850

* Support nil and Array in :conditions => { attr => value } hashes.  #6548 [Assaf, Jeremy Kemper]
    find(:all, :conditions => { :topic_id => [1, 2, 3], :last_read => nil }

* Consistently use LOWER() for uniqueness validations (rather than mixing with UPPER()) so the database can always use a functional index on the lowercased column.  #6495 [Si]

* SQLite: fix calculations workaround, remove count(distinct) query rewrite, cleanup test connection scripts.  [Jeremy Kemper]

* SQLite: count(distinct) queries supported in >= 3.2.6.  #6544 [Bob Silva]

* Dynamically generate reader methods for serialized attributes.  #6362 [Stefan Kaes]

* Deprecation: object transactions warning.  [Jeremy Kemper]

* has_one :dependent => :nullify ignores nil associates.  #4848, #6528 [bellis@deepthought.org, janovetz, Jeremy Kemper]

* Oracle: resolve test failures, use prefetched primary key for inserts, check for null defaults, fix limited id selection for eager loading. Factor out some common methods from all adapters.  #6515 [Michael Schoen]

* Make add_column use the options hash with the Sqlite Adapter. Closes #6464 [obrie]

* Document other options available to migration's add_column. #6419 [grg]

* MySQL: all_hashes compatibility with old MysqlRes class.  #6429, #6601 [Jeremy Kemper]

* Fix has_many :through to add the appropriate conditions when going through an association using STI. Closes #5783. [Jonathan Viney]

* fix select_limited_ids_list issues in postgresql, retain current behavior in other adapters [Rick Olson]

* Restore eager condition interpolation, document it's differences [Rick Olson]

* Don't rollback in teardown unless a transaction was started. Don't start a transaction in create_fixtures if a transaction is started.  #6282 [Jacob Fugal, Jeremy Kemper]

* Add #delete support to has_many :through associations.  Closes #6049 [Martin Landers]

* Reverted old select_limited_ids_list postgresql fix that caused issues in mysql.  Closes #5851 [Rick Olson]

* Removes the ability for eager loaded conditions to be interpolated, since there is no model instance to use as a context for interpolation. #5553 [turnip@turnipspatch.com]

* Added timeout option to SQLite3 configurations to deal more gracefully with SQLite3::BusyException, now the connection can instead retry for x seconds to see if the db clears up before throwing that exception #6126 [wreese@gmail.com]

* Added update_attributes! which uses save! to raise an exception if a validation error prevents saving #6192 [jonathan]

* Deprecated add_on_boundary_breaking (use validates_length_of instead) #6292 [Bob Silva]

* The has_many create method works with polymorphic associations.  #6361 [Dan Peterson]

* MySQL: introduce Mysql::Result#all_hashes to support further optimization.  #5581 [Stefan Kaes]

* save! shouldn't validate twice.  #6324 [maiha, Bob Silva]

* Association collections have an _ids reader method to match the existing writer for collection_select convenience (e.g. employee.task_ids). The writer method skips blank ids so you can safely do @employee.task_ids = params[:tasks] without checking every time for an empty list or blank values.  #1887, #5780 [Michael Schuerig]

* Add an attribute reader method for ActiveRecord::Base.observers [Rick Olson]

* Deprecation: count class method should be called with an options hash rather than two args for conditions and joins.  #6287 [Bob Silva]

* has_one associations with a nil target may be safely marshaled.  #6279 [norbauer, Jeremy Kemper]

* Duplicate the hash provided to AR::Base#to_xml to prevent unexpected side effects [Michael Koziarski]

* Add a :namespace option to  AR::Base#to_xml [Michael Koziarski]

* Deprecation tests. Remove warnings for dynamic finders and for the foo_count method if it's also an attribute. [Jeremy Kemper]

* Mock Time.now for more accurate Touch mixin tests.  #6213 [Dan Peterson]

* Improve yaml fixtures error reporting.  #6205 [Bruce Williams]

* Rename AR::Base#quote so people can use that name in their models. #3628 [Michael Koziarski]

* Add deprecation warning for inferred foreign key. #6029 [Josh Susser]

* Fixed the Ruby/MySQL adapter we ship with Active Record to work with the new authentication handshake that was introduced in MySQL 4.1, along with the other protocol changes made at that time #5723 [jimw@mysql.com]

* Deprecation: use :dependent => :delete_all rather than :exclusively_dependent => true.  #6024 [Josh Susser]

* Document validates_presences_of behavior with booleans: you probably want validates_inclusion_of :attr, :in => [true, false].  #2253 [Bob Silva]

* Optimistic locking: gracefully handle nil versions, treat as zero.  #5908 [Tom Ward]

* to_xml: the :methods option works on arrays of records.  #5845 [Josh Starcher]

* Deprecation: update docs. #5998 [Jakob Skjerning, Kevin Clark]

* Add some XmlSerialization tests for ActiveRecord [Rick Olson]

* has_many :through conditions are sanitized by the associating class.  #5971 [martin.emde@gmail.com]

* Tighten rescue clauses.  #5985 [james@grayproductions.net]

* Fix spurious newlines and spaces in AR::Base#to_xml output [Jamis Buck]

* has_one supports the :dependent => :delete option which skips the typical callback chain and deletes the associated object directly from the database.  #5927 [Chris Mear, Jonathan Viney]

* Nested subclasses are not prefixed with the parent class' table_name since they should always use the base class' table_name.  #5911 [Jonathan Viney]

* SQLServer: work around bug where some unambiguous date formats are not correctly identified if the session language is set to german.  #5894 [Tom Ward, kruth@bfpi]

* SQLServer: fix eager association test.  #5901 [Tom Ward]

* Clashing type columns due to a sloppy join shouldn't wreck single-table inheritance.  #5838 [Kevin Clark]

* Fixtures: correct escaping of \n and \r.  #5859 [evgeny.zislis@gmail.com]

* Migrations: gracefully handle missing migration files.  #5857 [eli.gordon@gmail.com]

* MySQL: update test schema for MySQL 5 strict mode.  #5861 [Tom Ward]

* to_xml: correct naming of included associations.  #5831 [Josh Starcher]

* Pushing a record onto a has_many :through sets the association's foreign key to the associate's primary key and adds it to the correct association.  #5815, #5829 [Josh Susser]

* Add records to has_many :through using <<, push, and concat by creating the association record. Raise if base or associate are new records since both ids are required to create the association. #build raises since you can't associate an unsaved record. #create! takes an attributes hash and creates the associated record and its association in a transaction. [Jeremy Kemper]

    # Create a tagging to associate the post and tag.
    post.tags << Tag.find_by_name('old')
    post.tags.create! :name => 'general'

    # Would have been:
    post.taggings.create!(:tag => Tag.find_by_name('finally')
    transaction do
      post.taggings.create!(:tag => Tag.create!(:name => 'general'))
    end

* Cache nil results for :included has_one associations also.  #5787 [Michael Schoen]

* Fixed a bug which would cause .save to fail after trying to access a empty has_one association on a unsaved record. [Tobias Lütke]

* Nested classes are given table names prefixed by the singular form of the parent's table name. [Jeremy Kemper]
    Example: Invoice::Lineitem is given table name invoice_lineitems

* Migrations: uniquely name multicolumn indexes so you don't have to. [Jeremy Kemper]
    # people_active_last_name_index, people_active_deactivated_at_index
    add_index    :people, [:active, :last_name]
    add_index    :people, [:active, :deactivated_at]
    remove_index :people, [:active, :last_name]
    remove_index :people, [:active, :deactivated_at]

  WARNING: backward-incompatibility. Multicolumn indexes created before this
  revision were named using the first column name only. Now they're uniquely
  named using all indexed columns.

  To remove an old multicolumn index, remove_index :table_name, :first_column

* Fix for deep includes on the same association. [richcollins@gmail.com]

* Tweak fixtures so they don't try to use a non-ActiveRecord class.  [Kevin Clark]

* Remove ActiveRecord::Base.reset since Dispatcher doesn't use it anymore.  [Rick Olson]

* Document find's :from option. Closes #5762. [andrew@redlinesoftware.com]

* PostgreSQL: autodetected sequences work correctly with multiple schemas. Rely on the schema search_path instead of explicitly qualifying the sequence name with its schema.  #5280 [guy.naor@famundo.com]

* Replace Reloadable with Reloadable::Deprecated. [Nicholas Seckar]

* Cache nil results for has_one associations so multiple calls don't call the database.  Closes #5757. [Michael Schoen]

* Add documentation for how to disable timestamps on a per model basis. Closes #5684. [matt@mattmargolis.net Marcel Molina Jr.]

* Don't save has_one associations unnecessarily.  #5735 [Jonathan Viney]

* Refactor ActiveRecord::Base.reset_subclasses to #reset, and add global observer resetting.  [Rick Olson]

* Formally deprecate the deprecated finders. [Michael Koziarski]

* Formally deprecate rich associations.  [Michael Koziarski]

* Fixed that default timezones for new / initialize should uphold utc setting #5709 [daniluk@yahoo.com]

* Fix announcement of very long migration names.  #5722 [blake@near-time.com]

* The exists? class method should treat a string argument as an id rather than as conditions.  #5698 [jeremy@planetargon.com]

* Fixed to_xml with :include misbehaviors when invoked on array of model instances #5690 [alexkwolfe@gmail.com]

* Added support for conditions on Base.exists? #5689 [Josh Peek]. Examples:

    assert (Topic.exists?(:author_name => "David"))
 	  assert (Topic.exists?(:author_name => "Mary", :approved => true))
 	  assert (Topic.exists?(["parent_id = ?", 1]))

* Schema dumper quotes date :default values. [Dave Thomas]

* Calculate sum with SQL, not Enumerable on HasManyThrough Associations. [Dan Peterson]

* Factor the attribute#{suffix} methods out of method_missing for easier extension. [Jeremy Kemper]

* Patch sql injection vulnerability when using integer or float columns. [Jamis Buck]

* Allow #count through a has_many association to accept :include.  [Dan Peterson]

* create_table rdoc: suggest :id => false for habtm join tables. [Zed Shaw]

* PostgreSQL: return array fields as strings. #4664 [Robby Russell]

* SQLServer: added tests to ensure all database statements are closed, refactored identity_insert management code to use blocks, removed update/delete rowcount code out of execute and into update/delete, changed insert to go through execute method, removed unused quoting methods, disabled pessimistic locking tests as feature is currently unsupported, fixed RakeFile to load sqlserver specific tests whether running in ado or odbc mode, fixed support for recently added decimal types, added support for limits on integer types. #5670 [Tom Ward]

* SQLServer: fix db:schema:dump case-sensitivity. #4684 [Will Rogers]

* Oracle: BigDecimal support. #5667 [Michael Schoen]

* Numeric and decimal columns map to BigDecimal instead of Float. Those with scale 0 map to Integer. #5454 [robbat2@gentoo.org, work@ashleymoran.me.uk]

* Firebird migrations support. #5337 [Ken Kunz <kennethkunz@gmail.com>]

* PostgreSQL: create/drop as postgres user. #4790 [mail@matthewpainter.co.uk, mlaster@metavillage.com]

* Update callbacks documentation. #3970 [Robby Russell <robby@planetargon.com>]

* PostgreSQL: correctly quote the ' in pk_and_sequence_for. #5462 [tietew@tietew.net]

* PostgreSQL: correctly quote microseconds in timestamps. #5641 [rick@rickbradley.com]

* Clearer has_one/belongs_to model names (account has_one :user). #5632 [matt@mattmargolis.net]

* Oracle: use nonblocking queries if allow_concurrency is set, fix pessimistic locking, don't guess date vs. time by default (set OracleAdapter.emulate_dates = true for the old behavior), adapter cleanup. #5635 [Michael Schoen]

* Fixed a few Oracle issues: Allows Oracle's odd date handling to still work consistently within #to_xml, Passes test that hardcode insert statement by dropping the :id column, Updated RUNNING_UNIT_TESTS with Oracle instructions, Corrects method signature for #exec #5294 [Michael Schoen]

* Added :group to available options for finds done on associations #5516 [mike@michaeldewey.org]

* Minor tweak to improve performance of ActiveRecord::Base#to_param.

* Observers also watch subclasses created after they are declared. #5535 [daniels@pronto.com.au]

* Removed deprecated timestamps_gmt class methods. [Jeremy Kemper]

* rake build_mysql_database grants permissions to rails@localhost. #5501 [brianegge@yahoo.com]

* PostgreSQL: support microsecond time resolution. #5492 [alex@msgpad.com]

* Add AssociationCollection#sum since the method_missing invokation has been shadowed by Enumerable#sum.

* Added find_or_initialize_by_X which works like find_or_create_by_X but doesn't save the newly instantiated record. [Sam Stephenson]

* Row locking. Provide a locking clause with the :lock finder option or true for the default "FOR UPDATE". Use the #lock! method to obtain a row lock on a single record (reloads the record with :lock => true). [Shugo Maeda]
    # Obtain an exclusive lock on person 1 so we can safely increment visits.
    Person.transaction do
      # select * from people where id=1 for update
      person = Person.find(1, :lock => true)
      person.visits += 1
      person.save!
    end

* PostgreSQL: introduce allow_concurrency option which determines whether to use blocking or asynchronous #execute. Adapters with blocking #execute will deadlock Ruby threads. The default value is ActiveRecord::Base.allow_concurrency. [Jeremy Kemper]

* Use a per-thread (rather than global) transaction mutex so you may execute concurrent transactions on separate connections. [Jeremy Kemper]

* Change AR::Base#to_param to return a String instead of a Fixnum. Closes #5320. [Nicholas Seckar]

* Use explicit delegation instead of method aliasing for AR::Base.to_param -> AR::Base.id. #5299 (skaes@web.de)

* Refactored ActiveRecord::Base.to_xml to become a delegate for XmlSerializer, which restores sanity to the mega method. This refactoring also reinstates the opinions that type="string" is redundant and ugly and nil-differentiation is not a concern of serialization [David Heinemeier Hansson]

* Added simple hash conditions to find that'll just convert hash to an AND-based condition string #5143 [Hampton Catlin]. Example:

    Person.find(:all, :conditions => { :last_name => "Catlin", :status => 1 }, :limit => 2)

...is the same as:

    Person.find(:all, :conditions => [ "last_name = ? and status = ?", "Catlin", 1 ], :limit => 2)

  This makes it easier to pass in the options from a form or otherwise outside.


* Fixed issues with BLOB limits, charsets, and booleans for Firebird #5194, #5191, #5189 [kennethkunz@gmail.com]

* Fixed usage of :limit and with_scope when the association in scope is a 1:m #5208 [alex@purefiction.net]

* Fixed migration trouble with SQLite when NOT NULL is used in the new definition #5215 [greg@lapcominc.com]

* Fixed problems with eager loading and counting on SQL Server #5212 [kajism@yahoo.com]

* Fixed that count distinct should use the selected column even when using :include #5251 [anna@wota.jp]

* Fixed that :includes merged from with_scope won't cause the same association to be loaded more than once if repetition occurs in the clauses #5253 [alex@purefiction.net]

* Allow models to override to_xml.  #4989 [Blair Zajac <blair@orcaware.com>]

* PostgreSQL: don't ignore port when host is nil since it's often used to label the domain socket.  #5247 [shimbo@is.naist.jp]

* Records and arrays of records are bound as quoted ids. [Jeremy Kemper]
    Foo.find(:all, :conditions => ['bar_id IN (?)', bars])
    Foo.find(:first, :conditions => ['bar_id = ?', bar])

* Fixed that Base.find :all, :conditions => [ "id IN (?)", collection ] would fail if collection was empty [David Heinemeier Hansson]

* Add a list of regexes assert_queries skips in the ActiveRecord test suite.  [Rick Olson]

* Fix the has_and_belongs_to_many #create doesn't populate the join for new records.  Closes #3692 [Josh Susser]

* Provide Association Extensions access to the instance that the association is being accessed from.
  Closes #4433 [Josh Susser]

* Update OpenBase adaterp's maintainer's email address. Closes #5176. [Derrick Spell]

* Add a quick note about :select and eagerly included associations. [Rick Olson]

* Add docs for the :as option in has_one associations.  Closes #5144 [cdcarter@gmail.com]

* Fixed that has_many collections shouldn't load the entire association to do build or create [David Heinemeier Hansson]

* Added :allow_nil option for aggregations #5091 [Ian White]

* Fix Oracle boolean support and tests. Closes #5139. [Michael Schoen]

* create! no longer blows up when no attributes are passed and a :create scope is in effect (e.g. foo.bars.create! failed whereas foo.bars.create!({}) didn't.) [Jeremy Kemper]

* Call Inflector#demodulize on the class name when eagerly including an STI model.  Closes #5077 [info@loobmedia.com]

* Preserve MySQL boolean column defaults when changing a column in a migration. Closes #5015. [pdcawley@bofh.org.uk]

* PostgreSQL: migrations support :limit with :integer columns by mapping limit < 4 to smallint, > 4 to bigint, and anything else to integer. #2900 [keegan@thebasement.org]

* Dates and times interpret empty strings as nil rather than 2000-01-01. #4830 [kajism@yahoo.com]

* Allow :uniq => true with has_many :through associations. [Jeremy Kemper]

* Ensure that StringIO is always available for the Schema dumper. [Marcel Molina Jr.]

* Allow AR::Base#to_xml to include methods too. Closes #4921. [johan@textdrive.com]

* Replace superfluous name_to_class_name variant with camelize. [Marcel Molina Jr.]

* Replace alias method chaining with Module#alias_method_chain. [Marcel Molina Jr.]

* Replace Ruby's deprecated append_features in favor of included. [Marcel Molina Jr.]

* Remove duplicate fixture entry in comments.yml. Closes #4923. [Blair Zajac <blair@orcaware.com>]

* Update FrontBase adapter to check binding version. Closes #4920. [mlaster@metavillage.com]

* New Frontbase connections don't start in auto-commit mode. Closes #4922. [mlaster@metavillage.com]

* When grouping, use the appropriate option key. [Marcel Molina Jr.]

* Only modify the sequence name in the FrontBase adapter if the FrontBase adapter is actually being used. [Marcel Molina Jr.]

* Add support for FrontBase (http://www.frontbase.com/) with a new adapter thanks to the hard work of one Mike Laster. Closes #4093. [mlaster@metavillage.com]

* Add warning about the proper way to validate the presence of a foreign key. Closes #4147. [Francois Beausoleil <francois.beausoleil@gmail.com>]

* Fix syntax error in documentation. Closes #4679. [Mislav Marohnić]

* Add Oracle support for CLOB inserts. Closes #4748. [schoenm@earthlink.net sandra.metz@duke.edu]

* Various fixes for sqlserver_adapter (odbc statement finishing, ado schema dumper, drop index). Closes #4831. [kajism@yahoo.com]

* Add support for :order option to with_scope. Closes #3887. [eric.daspet@survol.net]

* Prettify output of schema_dumper by making things line up. Closes #4241 [Caio  Chassot <caio@v2studio.com>]

* Make build_postgresql_databases task make databases owned by the postgres user. Closes #4790. [mlaster@metavillage.com]

* Sybase Adapter type conversion cleanup. Closes #4736. [dev@metacasa.net]

* Fix bug where calculations with long alias names return null. [Rick Olson]

* Raise error when trying to add to a has_many :through association.  Use the Join Model instead. [Rick Olson]

    @post.tags << @tag                  # BAD
    @post.taggings.create(:tag => @tag) # GOOD

* Allow all calculations to take the :include option, not just COUNT (closes #4840) [Rick Olson]

* Update inconsistent migrations documentation. #4683 [machomagna@gmail.com]

* Add ActiveRecord::Errors#to_xml [Jamis Buck]

* Properly quote index names in migrations (closes #4764) [John Long]

* Fix the HasManyAssociation#count method so it uses the new ActiveRecord::Base#count syntax, while maintaining backwards compatibility.  [Rick Olson]

* Ensure that Associations#include_eager_conditions? checks both scoped and explicit conditions [Rick Olson]

* Associations#select_limited_ids_list adds the ORDER BY columns to the SELECT DISTINCT List for postgresql. [Rick Olson]

* DRY up association collection reader method generation. [Marcel Molina Jr.]

* DRY up and tweak style of the validation error object. [Marcel Molina Jr.]

* Add :case_sensitive option to validates_uniqueness_of (closes #3090) [Rick Olson]

    class Account < ActiveRecord::Base
      validates_uniqueness_of :email, :case_sensitive => false
    end

* Allow multiple association extensions with :extend option (closes #4666) [Josh Susser]

    class Account < ActiveRecord::Base
      has_many :people, :extend => [FindOrCreateByNameExtension, FindRecentExtension]
    end

    *1.15.3* (March 12th, 2007)

    * Allow a polymorphic :source for has_many :through associations. Closes #7143 [protocool]

    * Consistently quote primary key column names.  #7763 [toolmantim]

    * Fixtures: fix YAML ordered map support.  #2665 [Manuel Holtgrewe, nfbuckley]

    * Fix has_many :through << with custom foreign keys.  #6466, #7153 [naffis, Rich Collins]


*1.15.2* (February 5th, 2007)

* Pass a range in :conditions to use the SQL BETWEEN operator.  #6974 [Dan Manges]
    Student.find(:all, :conditions => { :grade => 9..12 })

* Don't create instance writer methods for class attributes. [Rick Olson]

* When dealing with SQLite3, use the table_info pragma helper, so that the bindings can do some translation for when sqlite3 breaks incompatibly between point releases. [Jamis Buck]

* SQLServer: don't choke on strings containing 'null'.  #7083 [Jakob Skjerning]

* Consistently use LOWER() for uniqueness validations (rather than mixing with UPPER()) so the database can always use a functional index on the lowercased column.  #6495 [Si]

* MySQL: SET SQL_AUTO_IS_NULL=0 so 'where id is null' doesn't select the last inserted id.  #6778 [Jonathan Viney, timc]

* Fixtures use the table name and connection from set_fixture_class.  #7330 [Anthony Eden]

* SQLServer: quote table name in indexes query.  #2928 [keithm@infused.org]


*1.15.1* (January 17th, 2007)

* Fix nodoc breaking of adapters


*1.15.0* (January 16th, 2007)

* [DOC] clear up some ambiguity with the way has_and_belongs_to_many creates the default join table name.  #7072 [Jeremy McAnally]

* change_column accepts :default => nil. Skip column options for primary keys.  #6956, #7048 [Dan Manges, Jeremy Kemper]

* MySQL, PostgreSQL: change_column_default quotes the default value and doesn't lose column type information.  #3987, #6664 [Jonathan Viney, Manfred Stienstra, altano@bigfoot.com]

* Oracle: create_table takes a :sequence_name option to override the 'tablename_seq' default.  #7000 [Michael Schoen]

* MySQL: retain SSL settings on reconnect.  #6976 [randyv2]

* SQLServer: handle [quoted] table names.  #6635 [rrich]

* acts_as_nested_set works with single-table inheritance.  #6030 [Josh Susser]

* PostgreSQL, Oracle: correctly perform eager finds with :limit and :order.  #4668, #7021 [eventualbuddha, Michael Schoen]

* Fix the Oracle adapter for serialized attributes stored in CLOBs.  Closes #6825 [mschoen, tdfowler]

* [DOCS] Apply more documentation for ActiveRecord Reflection.  Closes #4055 [Robby Russell]

* [DOCS] Document :allow_nil option of #validate_uniqueness_of. Closes #3143 [Caio Chassot]

* Bring the sybase adapter up to scratch for 1.2 release. [jsheets]

* Oracle: fix connection reset failure.  #6846 [leonlleslie]

* Subclass instantiation doesn't try to explicitly require the corresponding subclass.  #6840 [leei, Jeremy Kemper]

* fix faulty inheritance tests and that eager loading grabs the wrong inheritance column when the class of your association is an STI subclass. Closes #6859 [protocool]

* find supports :lock with :include. Check whether your database allows SELECT ... FOR UPDATE with outer joins before using.  #6764 [vitaly, Jeremy Kemper]

* Support nil and Array in :conditions => { attr => value } hashes.  #6548 [Assaf, Jeremy Kemper]
    find(:all, :conditions => { :topic_id => [1, 2, 3], :last_read => nil }

* Quote ActiveSupport::Multibyte::Chars.  #6653 [Julian Tarkhanov]

* MySQL: detect when a NOT NULL column without a default value is misreported as default ''.  Can't detect for string, text, and binary columns since '' is a legitimate default.  #6156 [simon@redhillconsulting.com.au, obrie, Jonathan Viney, Jeremy Kemper]

* validates_numericality_of uses \A \Z to ensure the entire string matches rather than ^ $ which may match one valid line of a multiline string.  #5716 [Andreas Schwarz]

* Oracle: automatically detect the primary key.  #6594 [vesaria, Michael Schoen]

* Oracle: to increase performance, prefetch 100 rows and enable similar cursor sharing. Both are configurable in database.yml.  #6607 [philbogle@gmail.com, ray.fortna@jobster.com, Michael Schoen]

* Firebird: decimal/numeric support.  #6408 [macrnic]

* Find with :include respects scoped :order.  #5850

* Dynamically generate reader methods for serialized attributes.  #6362 [Stefan Kaes]

* Deprecation: object transactions warning.  [Jeremy Kemper]

* has_one :dependent => :nullify ignores nil associates.  #6528 [janovetz, Jeremy Kemper]

* Oracle: resolve test failures, use prefetched primary key for inserts, check for null defaults, fix limited id selection for eager loading. Factor out some common methods from all adapters.  #6515 [Michael Schoen]

* Make add_column use the options hash with the Sqlite Adapter. Closes #6464 [obrie]

* Document other options available to migration's add_column. #6419 [grg]

* MySQL: all_hashes compatibility with old MysqlRes class.  #6429, #6601 [Jeremy Kemper]

* Fix has_many :through to add the appropriate conditions when going through an association using STI. Closes #5783. [Jonathan Viney]

* fix select_limited_ids_list issues in postgresql, retain current behavior in other adapters [Rick Olson]

* Restore eager condition interpolation, document it's differences [Rick Olson]

* Don't rollback in teardown unless a transaction was started. Don't start a transaction in create_fixtures if a transaction is started.  #6282 [Jacob Fugal, Jeremy Kemper]

* Add #delete support to has_many :through associations.  Closes #6049 [Martin Landers]

* Reverted old select_limited_ids_list postgresql fix that caused issues in mysql.  Closes #5851 [Rick Olson]

* Removes the ability for eager loaded conditions to be interpolated, since there is no model instance to use as a context for interpolation. #5553 [turnip@turnipspatch.com]

* Added timeout option to SQLite3 configurations to deal more gracefully with SQLite3::BusyException, now the connection can instead retry for x seconds to see if the db clears up before throwing that exception #6126 [wreese@gmail.com]

* Added update_attributes! which uses save! to raise an exception if a validation error prevents saving #6192 [jonathan]

* Deprecated add_on_boundary_breaking (use validates_length_of instead) #6292 [Bob Silva]

* The has_many create method works with polymorphic associations.  #6361 [Dan Peterson]

* MySQL: introduce Mysql::Result#all_hashes to support further optimization.  #5581 [Stefan Kaes]

* save! shouldn't validate twice.  #6324 [maiha, Bob Silva]

* Association collections have an _ids reader method to match the existing writer for collection_select convenience (e.g. employee.task_ids). The writer method skips blank ids so you can safely do @employee.task_ids = params[:tasks] without checking every time for an empty list or blank values.  #1887, #5780 [Michael Schuerig]

* Add an attribute reader method for ActiveRecord::Base.observers [Rick Olson]

* Deprecation: count class method should be called with an options hash rather than two args for conditions and joins.  #6287 [Bob Silva]

* has_one associations with a nil target may be safely marshaled.  #6279 [norbauer, Jeremy Kemper]

* Duplicate the hash provided to AR::Base#to_xml to prevent unexpected side effects [Michael Koziarski]

* Add a :namespace option to  AR::Base#to_xml [Michael Koziarski]

* Deprecation tests. Remove warnings for dynamic finders and for the foo_count method if it's also an attribute. [Jeremy Kemper]

* Mock Time.now for more accurate Touch mixin tests.  #6213 [Dan Peterson]

* Improve yaml fixtures error reporting.  #6205 [Bruce Williams]

* Rename AR::Base#quote so people can use that name in their models. #3628 [Michael Koziarski]

* Add deprecation warning for inferred foreign key. #6029 [Josh Susser]

* Fixed the Ruby/MySQL adapter we ship with Active Record to work with the new authentication handshake that was introduced in MySQL 4.1, along with the other protocol changes made at that time #5723 [jimw@mysql.com]

* Deprecation: use :dependent => :delete_all rather than :exclusively_dependent => true.  #6024 [Josh Susser]

* Optimistic locking: gracefully handle nil versions, treat as zero.  #5908 [Tom Ward]

* to_xml: the :methods option works on arrays of records.  #5845 [Josh Starcher]

* has_many :through conditions are sanitized by the associating class.  #5971 [martin.emde@gmail.com]

* Fix spurious newlines and spaces in AR::Base#to_xml output [Jamis Buck]

* has_one supports the :dependent => :delete option which skips the typical callback chain and deletes the associated object directly from the database.  #5927 [Chris Mear, Jonathan Viney]

* Nested subclasses are not prefixed with the parent class' table_name since they should always use the base class' table_name.  #5911 [Jonathan Viney]

* SQLServer: work around bug where some unambiguous date formats are not correctly identified if the session language is set to german.  #5894 [Tom Ward, kruth@bfpi]

* Clashing type columns due to a sloppy join shouldn't wreck single-table inheritance.  #5838 [Kevin Clark]

* Fixtures: correct escaping of \n and \r.  #5859 [evgeny.zislis@gmail.com]

* Migrations: gracefully handle missing migration files.  #5857 [eli.gordon@gmail.com]

* MySQL: update test schema for MySQL 5 strict mode.  #5861 [Tom Ward]

* to_xml: correct naming of included associations.  #5831 [Josh Starcher]

* Pushing a record onto a has_many :through sets the association's foreign key to the associate's primary key and adds it to the correct association.  #5815, #5829 [Josh Susser]

* Add records to has_many :through using <<, push, and concat by creating the association record. Raise if base or associate are new records since both ids are required to create the association. #build raises since you can't associate an unsaved record. #create! takes an attributes hash and creates the associated record and its association in a transaction. [Jeremy Kemper]

    # Create a tagging to associate the post and tag.
    post.tags << Tag.find_by_name('old')
    post.tags.create! :name => 'general'

    # Would have been:
    post.taggings.create!(:tag => Tag.find_by_name('finally')
    transaction do
      post.taggings.create!(:tag => Tag.create!(:name => 'general'))
    end

* Cache nil results for :included has_one associations also.  #5787 [Michael Schoen]

* Fixed a bug which would cause .save to fail after trying to access a empty has_one association on a unsaved record. [Tobias Lütke]

* Nested classes are given table names prefixed by the singular form of the parent's table name. [Jeremy Kemper]
    Example: Invoice::Lineitem is given table name invoice_lineitems

* Migrations: uniquely name multicolumn indexes so you don't have to. [Jeremy Kemper]
    # people_active_last_name_index, people_active_deactivated_at_index
    add_index    :people, [:active, :last_name]
    add_index    :people, [:active, :deactivated_at]
    remove_index :people, [:active, :last_name]
    remove_index :people, [:active, :deactivated_at]

  WARNING: backward-incompatibility. Multicolumn indexes created before this
  revision were named using the first column name only. Now they're uniquely
  named using all indexed columns.

  To remove an old multicolumn index, remove_index :table_name, :first_column

* Fix for deep includes on the same association. [richcollins@gmail.com]

* Tweak fixtures so they don't try to use a non-ActiveRecord class.  [Kevin Clark]

* Remove ActiveRecord::Base.reset since Dispatcher doesn't use it anymore.  [Rick Olson]

* PostgreSQL: autodetected sequences work correctly with multiple schemas. Rely on the schema search_path instead of explicitly qualifying the sequence name with its schema.  #5280 [guy.naor@famundo.com]

* Replace Reloadable with Reloadable::Deprecated. [Nicholas Seckar]

* Cache nil results for has_one associations so multiple calls don't call the database.  Closes #5757. [Michael Schoen]

* Don't save has_one associations unnecessarily.  #5735 [Jonathan Viney]

* Refactor ActiveRecord::Base.reset_subclasses to #reset, and add global observer resetting.  [Rick Olson]

* Formally deprecate the deprecated finders. [Michael Koziarski]

* Formally deprecate rich associations.  [Michael Koziarski]

* Fixed that default timezones for new / initialize should uphold utc setting #5709 [daniluk@yahoo.com]

* Fix announcement of very long migration names.  #5722 [blake@near-time.com]

* The exists? class method should treat a string argument as an id rather than as conditions.  #5698 [jeremy@planetargon.com]

* Fixed to_xml with :include misbehaviors when invoked on array of model instances #5690 [alexkwolfe@gmail.com]

* Added support for conditions on Base.exists? #5689 [Josh Peek]. Examples:

    assert (Topic.exists?(:author_name => "David"))
 	  assert (Topic.exists?(:author_name => "Mary", :approved => true))
 	  assert (Topic.exists?(["parent_id = ?", 1]))

* Schema dumper quotes date :default values. [Dave Thomas]

* Calculate sum with SQL, not Enumerable on HasManyThrough Associations. [Dan Peterson]

* Factor the attribute#{suffix} methods out of method_missing for easier extension. [Jeremy Kemper]

* Patch sql injection vulnerability when using integer or float columns. [Jamis Buck]

* Allow #count through a has_many association to accept :include.  [Dan Peterson]

* create_table rdoc: suggest :id => false for habtm join tables. [Zed Shaw]

* PostgreSQL: return array fields as strings. #4664 [Robby Russell]

* SQLServer: added tests to ensure all database statements are closed, refactored identity_insert management code to use blocks, removed update/delete rowcount code out of execute and into update/delete, changed insert to go through execute method, removed unused quoting methods, disabled pessimistic locking tests as feature is currently unsupported, fixed RakeFile to load sqlserver specific tests whether running in ado or odbc mode, fixed support for recently added decimal types, added support for limits on integer types. #5670 [Tom Ward]

* SQLServer: fix db:schema:dump case-sensitivity. #4684 [Will Rogers]

* Oracle: BigDecimal support. #5667 [Michael Schoen]

* Numeric and decimal columns map to BigDecimal instead of Float. Those with scale 0 map to Integer. #5454 [robbat2@gentoo.org, work@ashleymoran.me.uk]

* Firebird migrations support. #5337 [Ken Kunz <kennethkunz@gmail.com>]

* PostgreSQL: create/drop as postgres user. #4790 [mail@matthewpainter.co.uk, mlaster@metavillage.com]

* PostgreSQL: correctly quote the ' in pk_and_sequence_for. #5462 [tietew@tietew.net]

* PostgreSQL: correctly quote microseconds in timestamps. #5641 [rick@rickbradley.com]

* Clearer has_one/belongs_to model names (account has_one :user). #5632 [matt@mattmargolis.net]

* Oracle: use nonblocking queries if allow_concurrency is set, fix pessimistic locking, don't guess date vs. time by default (set OracleAdapter.emulate_dates = true for the old behavior), adapter cleanup. #5635 [Michael Schoen]

* Fixed a few Oracle issues: Allows Oracle's odd date handling to still work consistently within #to_xml, Passes test that hardcode insert statement by dropping the :id column, Updated RUNNING_UNIT_TESTS with Oracle instructions, Corrects method signature for #exec #5294 [Michael Schoen]

* Added :group to available options for finds done on associations #5516 [mike@michaeldewey.org]

* Observers also watch subclasses created after they are declared. #5535 [daniels@pronto.com.au]

* Removed deprecated timestamps_gmt class methods. [Jeremy Kemper]

* rake build_mysql_database grants permissions to rails@localhost. #5501 [brianegge@yahoo.com]

* PostgreSQL: support microsecond time resolution. #5492 [alex@msgpad.com]

* Add AssociationCollection#sum since the method_missing invokation has been shadowed by Enumerable#sum.

* Added find_or_initialize_by_X which works like find_or_create_by_X but doesn't save the newly instantiated record. [Sam Stephenson]

* Row locking. Provide a locking clause with the :lock finder option or true for the default "FOR UPDATE". Use the #lock! method to obtain a row lock on a single record (reloads the record with :lock => true). [Shugo Maeda]
    # Obtain an exclusive lock on person 1 so we can safely increment visits.
    Person.transaction do
      # select * from people where id=1 for update
      person = Person.find(1, :lock => true)
      person.visits += 1
      person.save!
    end

* PostgreSQL: introduce allow_concurrency option which determines whether to use blocking or asynchronous #execute. Adapters with blocking #execute will deadlock Ruby threads. The default value is ActiveRecord::Base.allow_concurrency. [Jeremy Kemper]

* Use a per-thread (rather than global) transaction mutex so you may execute concurrent transactions on separate connections. [Jeremy Kemper]

* Change AR::Base#to_param to return a String instead of a Fixnum. Closes #5320. [Nicholas Seckar]

* Use explicit delegation instead of method aliasing for AR::Base.to_param -> AR::Base.id. #5299 (skaes@web.de)

* Refactored ActiveRecord::Base.to_xml to become a delegate for XmlSerializer, which restores sanity to the mega method. This refactoring also reinstates the opinions that type="string" is redundant and ugly and nil-differentiation is not a concern of serialization [David Heinemeier Hansson]

* Added simple hash conditions to find that'll just convert hash to an AND-based condition string #5143 [Hampton Catlin]. Example:

    Person.find(:all, :conditions => { :last_name => "Catlin", :status => 1 }, :limit => 2)

...is the same as:

    Person.find(:all, :conditions => [ "last_name = ? and status = ?", "Catlin", 1 ], :limit => 2)

  This makes it easier to pass in the options from a form or otherwise outside.


* Fixed issues with BLOB limits, charsets, and booleans for Firebird #5194, #5191, #5189 [kennethkunz@gmail.com]

* Fixed usage of :limit and with_scope when the association in scope is a 1:m #5208 [alex@purefiction.net]

* Fixed migration trouble with SQLite when NOT NULL is used in the new definition #5215 [greg@lapcominc.com]

* Fixed problems with eager loading and counting on SQL Server #5212 [kajism@yahoo.com]

* Fixed that count distinct should use the selected column even when using :include #5251 [anna@wota.jp]

* Fixed that :includes merged from with_scope won't cause the same association to be loaded more than once if repetition occurs in the clauses #5253 [alex@purefiction.net]

* Allow models to override to_xml.  #4989 [Blair Zajac <blair@orcaware.com>]

* PostgreSQL: don't ignore port when host is nil since it's often used to label the domain socket.  #5247 [shimbo@is.naist.jp]

* Records and arrays of records are bound as quoted ids. [Jeremy Kemper]
    Foo.find(:all, :conditions => ['bar_id IN (?)', bars])
    Foo.find(:first, :conditions => ['bar_id = ?', bar])

* Fixed that Base.find :all, :conditions => [ "id IN (?)", collection ] would fail if collection was empty [David Heinemeier Hansson]

* Add a list of regexes assert_queries skips in the ActiveRecord test suite.  [Rick Olson]

* Fix the has_and_belongs_to_many #create doesn't populate the join for new records.  Closes #3692 [Josh Susser]

* Provide Association Extensions access to the instance that the association is being accessed from.
  Closes #4433 [Josh Susser]

* Update OpenBase adaterp's maintainer's email address. Closes #5176. [Derrick Spell]

* Add a quick note about :select and eagerly included associations. [Rick Olson]

* Add docs for the :as option in has_one associations.  Closes #5144 [cdcarter@gmail.com]

* Fixed that has_many collections shouldn't load the entire association to do build or create [David Heinemeier Hansson]

* Added :allow_nil option for aggregations #5091 [Ian White]

* Fix Oracle boolean support and tests. Closes #5139. [Michael Schoen]

* create! no longer blows up when no attributes are passed and a :create scope is in effect (e.g. foo.bars.create! failed whereas foo.bars.create!({}) didn't.) [Jeremy Kemper]

* Call Inflector#demodulize on the class name when eagerly including an STI model.  Closes #5077 [info@loobmedia.com]

* Preserve MySQL boolean column defaults when changing a column in a migration. Closes #5015. [pdcawley@bofh.org.uk]

* PostgreSQL: migrations support :limit with :integer columns by mapping limit < 4 to smallint, > 4 to bigint, and anything else to integer. #2900 [keegan@thebasement.org]

* Dates and times interpret empty strings as nil rather than 2000-01-01. #4830 [kajism@yahoo.com]

* Allow :uniq => true with has_many :through associations. [Jeremy Kemper]

* Ensure that StringIO is always available for the Schema dumper. [Marcel Molina Jr.]

* Allow AR::Base#to_xml to include methods too. Closes #4921. [johan@textdrive.com]

* Remove duplicate fixture entry in comments.yml. Closes #4923. [Blair Zajac <blair@orcaware.com>]

* When grouping, use the appropriate option key. [Marcel Molina Jr.]

* Add support for FrontBase (http://www.frontbase.com/) with a new adapter thanks to the hard work of one Mike Laster. Closes #4093. [mlaster@metavillage.com]

* Add warning about the proper way to validate the presence of a foreign key. Closes #4147. [Francois Beausoleil <francois.beausoleil@gmail.com>]

* Fix syntax error in documentation. Closes #4679. [Mislav Marohnić]

* Add Oracle support for CLOB inserts. Closes #4748. [schoenm@earthlink.net sandra.metz@duke.edu]

* Various fixes for sqlserver_adapter (odbc statement finishing, ado schema dumper, drop index). Closes #4831. [kajism@yahoo.com]

* Add support for :order option to with_scope. Closes #3887. [eric.daspet@survol.net]

* Prettify output of schema_dumper by making things line up. Closes #4241 [Caio  Chassot <caio@v2studio.com>]

* Make build_postgresql_databases task make databases owned by the postgres user. Closes #4790. [mlaster@metavillage.com]

* Sybase Adapter type conversion cleanup. Closes #4736. [dev@metacasa.net]

* Fix bug where calculations with long alias names return null. [Rick Olson]

* Raise error when trying to add to a has_many :through association.  Use the Join Model instead. [Rick Olson]

    @post.tags << @tag                  # BAD
    @post.taggings.create(:tag => @tag) # GOOD

* Allow all calculations to take the :include option, not just COUNT (closes #4840) [Rick Olson]

* Add ActiveRecord::Errors#to_xml [Jamis Buck]

* Properly quote index names in migrations (closes #4764) [John Long]

* Fix the HasManyAssociation#count method so it uses the new ActiveRecord::Base#count syntax, while maintaining backwards compatibility.  [Rick Olson]

* Ensure that Associations#include_eager_conditions? checks both scoped and explicit conditions [Rick Olson]

* Associations#select_limited_ids_list adds the ORDER BY columns to the SELECT DISTINCT List for postgresql. [Rick Olson]

* Add :case_sensitive option to validates_uniqueness_of (closes #3090) [Rick Olson]

    class Account < ActiveRecord::Base
      validates_uniqueness_of :email, :case_sensitive => false
    end

* Allow multiple association extensions with :extend option (closes #4666) [Josh Susser]

    class Account < ActiveRecord::Base
      has_many :people, :extend => [FindOrCreateByNameExtension, FindRecentExtension]
    end


*1.14.4* (August 8th, 2006)

* Add warning about the proper way to validate the presence of a foreign key.  #4147 [Francois Beausoleil <francois.beausoleil@gmail.com>]

* Fix syntax error in documentation. #4679 [Mislav Marohnić]

* Update inconsistent migrations documentation. #4683 [machomagna@gmail.com]


*1.14.3* (June 27th, 2006)

* Fix announcement of very long migration names.  #5722 [blake@near-time.com]

* Update callbacks documentation. #3970 [Robby Russell <robby@planetargon.com>]

* Properly quote index names in migrations (closes #4764) [John Long]

* Ensure that Associations#include_eager_conditions? checks both scoped and explicit conditions [Rick Olson]

* Associations#select_limited_ids_list adds the ORDER BY columns to the SELECT DISTINCT List for postgresql. [Rick Olson]


*1.14.2* (April 9th, 2006)

* Fixed calculations for the Oracle Adapter (closes #4626) [Michael Schoen]


*1.14.1* (April 6th, 2006)

* Fix type_name_with_module to handle type names that begin with '::'. Closes #4614. [Nicholas Seckar]

* Fixed that that multiparameter assignment doesn't work with aggregations (closes #4620) [Lars Pind]

* Enable Limit/Offset in Calculations (closes #4558) [lmarlow]

* Fixed that loading including associations returns all results if Load IDs For Limited Eager Loading returns none (closes #4528) [Rick Olson]

* Fixed HasManyAssociation#find bugs when :finder_sql is set #4600 [lagroue@free.fr]

* Allow AR::Base#respond_to? to behave when @attributes is nil [Ryan Davis]

* Support eager includes when going through a polymorphic has_many association. [Rick Olson]

* Added support for eagerly including polymorphic has_one associations. (closes #4525) [Rick Olson]

    class Post < ActiveRecord::Base
      has_one :tagging, :as => :taggable
    end

    Post.find :all, :include => :tagging

* Added descriptive error messages for invalid has_many :through associations: going through :has_one or :has_and_belongs_to_many [Rick Olson]

* Added support for going through a polymorphic has_many association: (closes #4401) [Rick Olson]

    class PhotoCollection < ActiveRecord::Base
      has_many :photos, :as => :photographic
      belongs_to :firm
    end

    class Firm < ActiveRecord::Base
      has_many :photo_collections
      has_many :photos, :through => :photo_collections
    end

* Multiple fixes and optimizations in PostgreSQL adapter, allowing ruby-postgres gem to work properly. [ruben.nine@gmail.com]

* Fixed that AssociationCollection#delete_all should work even if the records of the association are not loaded yet. [Florian Weber]

* Changed those private ActiveRecord methods to take optional third argument :auto instead of nil for performance optimizations.  (closes #4456) [Stefan]

* Private ActiveRecord methods add_limit!, add_joins!, and add_conditions! take an OPTIONAL third argument 'scope' (closes #4456) [Rick Olson]

* DEPRECATED: Using additional attributes on has_and_belongs_to_many associations. Instead upgrade your association to be a real join model [David Heinemeier Hansson]

* Fixed that records returned from has_and_belongs_to_many associations with additional attributes should be marked as read only (fixes #4512) [David Heinemeier Hansson]

* Do not implicitly mark recordss of has_many :through as readonly but do mark habtm records as readonly (eventually only on join tables without rich attributes). [Marcel Mollina Jr.]

* Fixed broken OCIAdapter #4457 [Michael Schoen]


*1.14.0* (March 27th, 2006)

* Replace 'rescue Object' with a finer grained rescue. Closes #4431. [Nicholas Seckar]

* Fixed eager loading so that an aliased table cannot clash with a has_and_belongs_to_many join table [Rick Olson]

* Add support for :include to with_scope [andrew@redlinesoftware.com]

* Support the use of public synonyms with the Oracle adapter; required ruby-oci8 v0.1.14 #4390 [Michael Schoen]

* Change periods (.) in table aliases to _'s.  Closes #4251 [jeff@ministrycentered.com]

* Changed has_and_belongs_to_many join to INNER JOIN for Mysql 3.23.x.  Closes #4348 [Rick Olson]

* Fixed issue that kept :select options from being scoped [Rick Olson]

* Fixed db_schema_import when binary types are present #3101 [David Heinemeier Hansson]

* Fixed that MySQL enums should always be returned as strings #3501 [David Heinemeier Hansson]

* Change has_many :through to use the :source option to specify the source association.  :class_name is now ignored. [Rick Olson]

    class Connection < ActiveRecord::Base
      belongs_to :user
      belongs_to :channel
    end

    class Channel < ActiveRecord::Base
      has_many :connections
      has_many :contacts, :through => :connections, :class_name => 'User' # OLD
      has_many :contacts, :through => :connections, :source => :user      # NEW
    end

* Fixed DB2 adapter so nullable columns will be determines correctly now and quotes from column default values will be removed #4350 [contact@maik-schmidt.de]

* Allow overriding of find parameters in scoped has_many :through calls [Rick Olson]

  In this example, :include => false disables the default eager association from loading.  :select changes the standard
  select clause.  :joins specifies a join that is added to the end of the has_many :through query.

    class Post < ActiveRecord::Base
      has_many :tags, :through => :taggings, :include => :tagging do
        def add_joins_and_select
          find :all, :select => 'tags.*, authors.id as author_id', :include => false,
            :joins => 'left outer join posts on taggings.taggable_id = posts.id left outer join authors on posts.author_id = authors.id'
        end
      end
    end

* Fixed that schema changes while the database was open would break any connections to an SQLite database (now we reconnect if that error is throw) [David Heinemeier Hansson]

* Don't classify the has_one class when eager loading, it is already singular. Add tests. (closes #4117) [Jonathan Viney]

* Quit ignoring default :include options in has_many :through calls [Mark James]

* Allow has_many :through associations to find the source association by setting a custom class (closes #4307) [Jonathan Viney]

* Eager Loading support added for has_many :through => :has_many associations (see below).  [Rick Olson]

* Allow has_many :through to work on has_many associations (closes #3864) [sco@scottraymond.net]  Example:

    class Firm < ActiveRecord::Base
      has_many :clients
      has_many :invoices, :through => :clients
    end

    class Client < ActiveRecord::Base
      belongs_to :firm
      has_many   :invoices
    end

    class Invoice < ActiveRecord::Base
      belongs_to :client
    end

* Raise error when trying to select many polymorphic objects with has_many :through or :include (closes #4226) [Josh Susser]

* Fixed has_many :through to include :conditions set on the :through association. closes #4020 [Jonathan Viney]

* Fix that has_many :through honors the foreign key set by the belongs_to association in the join model (closes #4259) [andylien@gmail.com / Rick Olson]

* SQL Server adapter gets some love #4298 [Ryan Tomayko]

* Added OpenBase database adapter that builds on top of the http://www.spice-of-life.net/ruby-openbase/ driver. All functionality except LIMIT/OFFSET is supported #3528 [derrickspell@cdmplus.com]

* Rework table aliasing to account for truncated table aliases.  Add smarter table aliasing when doing eager loading of STI associations. This allows you to use the association name in the order/where clause. [Jonathan Viney / Rick Olson] #4108 Example (SpecialComment is using STI):

    Author.find(:all, :include => { :posts => :special_comments }, :order => 'special_comments.body')

* Add AbstractAdapter#table_alias_for to create table aliases according to the rules of the current adapter. [Rick Olson]

* Provide access to the underlying database connection through Adapter#raw_connection. Enables the use of db-specific methods without complicating the adapters. #2090 [Michael Koziarski]

* Remove broken attempts at handling columns with a default of 'now()' in the postgresql adapter. #2257 [Michael Koziarski]

* Added connection#current_database that'll return of the current database (only works in MySQL, SQL Server, and Oracle so far -- please help implement for the rest of the adapters) #3663 [Tom Ward]

* Fixed that Migration#execute would have the table name prefix appended to its query #4110 [mark.imbriaco@pobox.com]

* Make all tinyint(1) variants act like boolean in mysql (tinyint(1) unsigned, etc.) [Jamis Buck]

* Use association's :conditions when eager loading. [Jeremy Evans] #4144

* Alias the has_and_belongs_to_many join table on eager includes. #4106 [Jeremy Evans]

  This statement would normally error because the projects_developers table is joined twice, and therefore joined_on would be ambiguous.

    Developer.find(:all, :include => {:projects => :developers}, :conditions => 'join_project_developers.joined_on IS NOT NULL')

* Oracle adapter gets some love #4230 [Michael Schoen]

    * Changes :text to CLOB rather than BLOB [Moses Hohman]
    * Fixes an issue with nil numeric length/scales (several)
    * Implements support for XMLTYPE columns [wilig / Kubo Takehiro]
    * Tweaks a unit test to get it all green again
    * Adds support for #current_database

* Added Base.abstract_class? that marks which classes are not part of the Active Record hierarchy #3704 [Rick Olson]

    class CachedModel < ActiveRecord::Base
      self.abstract_class = true
    end

    class Post < CachedModel
    end

    CachedModel.abstract_class?
    => true

    Post.abstract_class?
    => false

    Post.base_class
    => Post

    Post.table_name
    => 'posts'

* Allow :dependent options to be used with polymorphic joins. #3820 [Rick Olson]

    class Foo < ActiveRecord::Base
      has_many :attachments, :as => :attachable, :dependent => :delete_all
    end

* Nicer error message on has_many :through when :through reflection can not be found. #4042 [court3nay]

* Upgrade to Transaction::Simple 1.3 [Jamis Buck]

* Catch FixtureClassNotFound when using instantiated fixtures on a fixture that has no ActiveRecord model [Rick Olson]

* Allow ordering of calculated results and/or grouped fields in calculations [solo@gatelys.com]

* Make ActiveRecord::Base#save! return true instead of nil on success.  #4173 [johan@johansorensen.com]

* Dynamically set allow_concurrency.  #4044 [Stefan Kaes]

* Added Base#to_xml that'll turn the current record into a XML representation [David Heinemeier Hansson]. Example:

    topic.to_xml

  ...returns:

    <?xml version="1.0" encoding="UTF-8"?>
    <topic>
      <title>The First Topic</title>
      <author-name>David</author-name>
      <id type="integer">1</id>
      <approved type="boolean">false</approved>
      <replies-count type="integer">0</replies-count>
      <bonus-time type="datetime">2000-01-01 08:28:00</bonus-time>
      <written-on type="datetime">2003-07-16 09:28:00</written-on>
      <content>Have a nice day</content>
      <author-email-address>david@loudthinking.com</author-email-address>
      <parent-id></parent-id>
      <last-read type="date">2004-04-15</last-read>
    </topic>

  ...and you can configure with:

    topic.to_xml(:skip_instruct => true, :except => [ :id, bonus_time, :written_on, replies_count ])

  ...that'll return:

    <topic>
      <title>The First Topic</title>
      <author-name>David</author-name>
      <approved type="boolean">false</approved>
      <content>Have a nice day</content>
      <author-email-address>david@loudthinking.com</author-email-address>
      <parent-id></parent-id>
      <last-read type="date">2004-04-15</last-read>
    </topic>

  You can even do load first-level associations as part of the document:

    firm.to_xml :include => [ :account, :clients ]

  ...that'll return something like:

    <?xml version="1.0" encoding="UTF-8"?>
    <firm>
      <id type="integer">1</id>
      <rating type="integer">1</rating>
      <name>37signals</name>
      <clients>
        <client>
          <rating type="integer">1</rating>
          <name>Summit</name>
        </client>
        <client>
          <rating type="integer">1</rating>
          <name>Microsoft</name>
        </client>
      </clients>
      <account>
        <id type="integer">1</id>
        <credit-limit type="integer">50</credit-limit>
      </account>
    </firm>

* Allow :counter_cache to take a column name for custom counter cache columns [Jamis Buck]

* Documentation fixes for :dependent [robby@planetargon.com]

* Stop the MySQL adapter crashing when views are present. #3782 [Jonathan Viney]

* Don't classify the belongs_to class, it is already singular #4117 [keithm@infused.org]

* Allow set_fixture_class to take Classes instead of strings for a class in a module.  Raise FixtureClassNotFound if a fixture can't load.  [Rick Olson]

* Fix quoting of inheritance column for STI eager loading #4098 [Jonathan Viney <jonathan@bluewire.net.nz>]

* Added smarter table aliasing for eager associations for multiple self joins #3580 [Rick Olson]

    * The first time a table is referenced in a join, no alias is used.
    * After that, the parent class name and the reflection name are used.

        Tree.find(:all, :include => :children) # LEFT OUTER JOIN trees AS tree_children ...

    * Any additional join references get a numerical suffix like '_2', '_3', etc.

* Fixed eager loading problems with single-table inheritance #3580 [Rick Olson]. Post.find(:all, :include => :special_comments) now returns all posts, and any special comments that the posts may have. And made STI work with has_many :through and polymorphic belongs_to.

* Added cascading eager loading that allows for queries like Author.find(:all, :include=> { :posts=> :comments }), which will fetch all authors, their posts, and the comments belonging to those posts in a single query (using LEFT OUTER JOIN) #3913 [anna@wota.jp]. Examples:

    # cascaded in two levels
    >> Author.find(:all, :include=>{:posts=>:comments})
    => authors
         +- posts
              +- comments

    # cascaded in two levels and normal association
    >> Author.find(:all, :include=>[{:posts=>:comments}, :categorizations])
    => authors
         +- posts
              +- comments
         +- categorizations

    # cascaded in two levels with two has_many associations
    >> Author.find(:all, :include=>{:posts=>[:comments, :categorizations]})
    => authors
         +- posts
              +- comments
              +- categorizations

    # cascaded in three levels
    >> Company.find(:all, :include=>{:groups=>{:members=>{:favorites}}})
    => companies
         +- groups
              +- members
                   +- favorites

* Make counter cache work when replacing an association #3245 [eugenol@gmail.com]

* Make migrations verbose [Jamis Buck]

* Make counter_cache work with polymorphic belongs_to [Jamis Buck]

* Fixed that calling HasOneProxy#build_model repeatedly would cause saving to happen #4058 [anna@wota.jp]

* Added Sybase database adapter that relies on the Sybase Open Client bindings (see http://raa.ruby-lang.org/project/sybase-ctlib) #3765 [John Sheets]. It's almost completely Active Record compliant (including migrations), but has the following caveats:

    * Does not support DATE SQL column types; use DATETIME instead.
    * Date columns on HABTM join tables are returned as String, not Time.
    * Insertions are potentially broken for :polymorphic join tables
    * BLOB column access not yet fully supported

* Clear stale, cached connections left behind by defunct threads. [Jeremy Kemper]

* CHANGED DEFAULT: set ActiveRecord::Base.allow_concurrency to false.  Most AR usage is in single-threaded applications. [Jeremy Kemper]

* Renamed the "oci" adapter to "oracle", but kept the old name as an alias #4017 [Michael Schoen]

* Fixed that Base.save should always return false if the save didn't succeed, including if it has halted by before_save's #1861, #2477 [David Heinemeier Hansson]

* Speed up class -> connection caching and stale connection verification.  #3979 [Stefan Kaes]

* Add set_fixture_class to allow the use of table name accessors with models which use set_table_name. [Kevin Clark]

* Added that fixtures to placed in subdirectories of the main fixture files are also loaded #3937 [dblack@wobblini.net]

* Define attribute query methods to avoid method_missing calls. #3677 [Jonathan Viney]

* ActiveRecord::Base.remove_connection explicitly closes database connections and doesn't corrupt the connection cache. Introducing the disconnect! instance method for the PostgreSQL, MySQL, and SQL Server adapters; implementations for the others are welcome.  #3591 [Simon Stapleton, Tom Ward]

* Added support for nested scopes #3407 [anna@wota.jp]. Examples:

    Developer.with_scope(:find => { :conditions => "salary > 10000", :limit => 10 }) do
      Developer.find(:all)     # => SELECT * FROM developers WHERE (salary > 10000) LIMIT 10

      # inner rule is used. (all previous parameters are ignored)
      Developer.with_exclusive_scope(:find => { :conditions => "name = 'Jamis'" }) do
        Developer.find(:all)   # => SELECT * FROM developers WHERE (name = 'Jamis')
      end

      # parameters are merged
      Developer.with_scope(:find => { :conditions => "name = 'Jamis'" }) do
        Developer.find(:all)   # => SELECT * FROM developers WHERE (( salary > 10000 ) AND ( name = 'Jamis' )) LIMIT 10
      end
    end

* Fixed db2 connection with empty user_name and auth options #3622 [phurley@gmail.com]

* Fixed validates_length_of to work on UTF-8 strings by using characters instead of bytes #3699 [Masao Mutoh]

* Fixed that reflections would bleed across class boundaries in single-table inheritance setups #3796 [Lars Pind]

* Added calculations: Base.count, Base.average, Base.sum, Base.minimum, Base.maxmium, and the generic Base.calculate. All can be used with :group and :having. Calculations and statitics need no longer require custom SQL. #3958 [Rick Olson]. Examples:

    Person.average :age
    Person.minimum :age
    Person.maximum :age
    Person.sum :salary, :group => :last_name

* Renamed Errors#count to Errors#size but kept an alias for the old name (and included an alias for length too) #3920 [Luke Redpath]

* Reflections don't attempt to resolve module nesting of association classes. Simplify type computation. [Jeremy Kemper]

* Improved the Oracle OCI Adapter with better performance for column reflection (from #3210), fixes to migrations (from #3476 and #3742), tweaks to unit tests (from #3610), and improved documentation (from #2446) #3879 [Aggregated by schoenm@earthlink.net]

* Fixed that the schema_info table used by ActiveRecord::Schema.define should respect table pre- and suffixes #3834 [rubyonrails@atyp.de]

* Added :select option to Base.count that'll allow you to select something else than * to be counted on. Especially important for count queries using DISTINCT #3839 [Stefan Kaes]

* Correct syntax error in mysql DDL,  and make AAACreateTablesTest run first [Bob Silva]

* Allow :include to be used with has_many :through associations #3611 [Michael Schoen]

* PostgreSQL: smarter schema dumps using pk_and_sequence_for(table).  #2920 [Blair Zajac]

* SQLServer: more compatible limit/offset emulation.  #3779 [Tom Ward]

* Polymorphic join support for has_one associations (has_one :foo, :as => :bar)  #3785 [Rick Olson]

* PostgreSQL: correctly parse negative integer column defaults.  #3776 [bellis@deepthought.org]

* Fix problems with count when used with :include [Jeremy Hopple and Kevin Clark]

* ActiveRecord::RecordInvalid now states which validations failed in its default error message [Tobias Lütke]

* Using AssociationCollection#build with arrays of hashes should call build, not create [David Heinemeier Hansson]

* Remove definition of reloadable? from ActiveRecord::Base to make way for new Reloadable code. [Nicholas Seckar]

* Fixed schema handling for DB2 adapter that didn't work: an initial schema could be set, but it wasn't used when getting tables and indexes #3678 [Maik Schmidt]

* Support the :column option for remove_index with the PostgreSQL adapter. #3661 [Shugo Maeda]

* Add documentation for add_index and remove_index. #3600 [Manfred Stienstra <m.stienstra@fngtps.com>]

* If the OCI library is not available, raise an exception indicating as much. #3593 [Michael Schoen]

* Add explicit :order in finder tests as postgresql orders results differently by default. #3577. [Rick Olson]

* Make dynamic finders honor additional passed in :conditions. #3569 [Oleg Pudeyev <pudeyo@rpi.edu>, Marcel Molina Jr.]

* Show a meaningful error when the DB2 adapter cannot be loaded due to missing dependencies. [Nicholas Seckar]

* Make .count work for has_many associations with multi line finder sql [Michael Schoen]

* Add AR::Base.base_class for querying the ancestor AR::Base subclass [Jamis Buck]

* Allow configuration of the column used for optimistic locking [wilsonb@gmail.com]

* Don't hardcode 'id' in acts as list.  [ror@philippeapril.com]

* Fix date errors for SQLServer in association tests. #3406 [Kevin Clark]

* Escape database name in MySQL adapter when creating and dropping databases. #3409 [anna@wota.jp]

* Disambiguate table names for columns in validates_uniqueness_of's WHERE clause. #3423 [alex.borovsky@gmail.com]

* .with_scope imposed create parameters now bypass attr_protected [Tobias Lütke]

* Don't raise an exception when there are more keys than there are named bind variables when sanitizing conditions. [Marcel Molina Jr.]

* Multiple enhancements and adjustments to DB2 adaptor. #3377 [contact@maik-schmidt.de]

* Sanitize scoped conditions. [Marcel Molina Jr.]

* Added option to Base.reflection_of_all_associations to specify a specific association to scope the call. For example Base.reflection_of_all_associations(:has_many) [David Heinemeier Hansson]

* Added ActiveRecord::SchemaDumper.ignore_tables which tells SchemaDumper which tables to ignore. Useful for tables with funky column like the ones required for tsearch2. [Tobias Lütke]

* SchemaDumper now doesn't fail anymore when there are unknown column types in the schema. Instead the table is ignored and a Comment is left in the schema.rb. [Tobias Lütke]

* Fixed that saving a model with multiple habtm associations would only save the first one.  #3244 [yanowitz-rubyonrails@quantumfoam.org, Florian Weber]

* Fix change_column to work with PostgreSQL 7.x and 8.x.  #3141 [wejn@box.cz, Rick Olson, Scott Barron]

* removed :piggyback in favor of just allowing :select on :through associations. [Tobias Lütke]

* made method missing delegation to class methods on relation target work on :through associations. [Tobias Lütke]

* made .find() work on :through relations. [Tobias Lütke]

* Fix typo in association docs. #3296. [Blair Zajac]

* Fixed :through relations when using STI inherited classes would use the inherited class's name as foreign key on the join model [Tobias Lütke]

*1.13.2* (December 13th, 2005)

* Become part of Rails 1.0

* MySQL: allow encoding option for mysql.rb driver.  [Jeremy Kemper]

* Added option inheritance for find calls on has_and_belongs_to_many and has_many assosociations [David Heinemeier Hansson]. Example:

    class Post
      has_many :recent_comments, :class_name => "Comment", :limit => 10, :include => :author
    end

    post.recent_comments.find(:all) # Uses LIMIT 10 and includes authors
    post.recent_comments.find(:all, :limit => nil) # Uses no limit but include authors
    post.recent_comments.find(:all, :limit => nil, :include => nil) # Uses no limit and doesn't include authors

* Added option to specify :group, :limit, :offset, and :select options from find on has_and_belongs_to_many and has_many assosociations [David Heinemeier Hansson]

* MySQL: fixes for the bundled mysql.rb driver.  #3160 [Justin Forder]

* SQLServer: fix obscure optimistic locking bug.  #3068 [kajism@yahoo.com]

* SQLServer: support uniqueidentifier columns.  #2930 [keithm@infused.org]

* SQLServer: cope with tables names qualified by owner.  #3067 [jeff@ministrycentered.com]

* SQLServer: cope with columns with "desc" in the name.  #1950 [Ron Lusk, Ryan Tomayko]

* SQLServer: cope with primary keys with "select" in the name.  #3057 [rdifrango@captechventures.com]

* Oracle: active? performs a select instead of a commit.  #3133 [Michael Schoen]

* MySQL: more robust test for nullified result hashes.  #3124 [Stefan Kaes]

* Reloading an instance refreshes its aggregations as well as its associations.  #3024 [François Beausoleil]

* Fixed that using :include together with :conditions array in Base.find would cause NoMethodError #2887 [Paul Hammmond]

* PostgreSQL: more robust sequence name discovery.  #3087 [Rick Olson]

* Oracle: use syntax compatible with Oracle 8.  #3131 [Michael Schoen]

* MySQL: work around ruby-mysql/mysql-ruby inconsistency with mysql.stat.  Eliminate usage of mysql.ping because it doesn't guarantee reconnect.  Explicitly close and reopen the connection instead.  [Jeremy Kemper]

* Added preliminary support for polymorphic associations [David Heinemeier Hansson]

* Added preliminary support for join models [David Heinemeier Hansson]

* Allow validate_uniqueness_of to be scoped by more than just one column.  #1559. [jeremy@jthopple.com, Marcel Molina Jr.]

* Firebird: active? and reconnect! methods for handling stale connections.  #428 [Ken Kunz <kennethkunz@gmail.com>]

* Firebird: updated for FireRuby 0.4.0.  #3009 [Ken Kunz <kennethkunz@gmail.com>]

* MySQL and PostgreSQL: active? compatibility with the pure-Ruby driver.  #428 [Jeremy Kemper]

* Oracle: active? check pings the database rather than testing the last command status.  #428 [Michael Schoen]

* SQLServer: resolve column aliasing/quoting collision when using limit or offset in an eager find.  #2974 [kajism@yahoo.com]

* Reloading a model doesn't lose track of its connection.  #2996 [junk@miriamtech.com, Jeremy Kemper]

* Fixed bug where using update_attribute after pushing a record to a habtm association of the object caused duplicate rows in the join table. #2888 [colman@rominato.com, Florian Weber, Michael Schoen]

* MySQL, PostgreSQL: reconnect! also reconfigures the connection.  Otherwise, the connection 'loses' its settings if it times out and is reconnected.  #2978 [Shugo Maeda]

* has_and_belongs_to_many: use JOIN instead of LEFT JOIN.  [Jeremy Kemper]

* MySQL: introduce :encoding option to specify the character set for client, connection, and results.  Only available for MySQL 4.1 and later with the mysql-ruby driver.  Do SHOW CHARACTER SET in mysql client to see available encodings.  #2975 [Shugo Maeda]

* Add tasks to create, drop and rebuild the MySQL and PostgreSQL test  databases. [Marcel Molina Jr.]

* Correct boolean handling in generated reader methods.  #2945 [Don Park, Stefan Kaes]

* Don't generate read methods for columns whose names are not valid ruby method names.  #2946 [Stefan Kaes]

* Document :force option to create_table.  #2921 [Blair Zajac <blair@orcaware.com>]

* Don't add the same conditions twice in has_one finder sql.  #2916 [Jeremy Evans]

* Rename Version constant to VERSION. #2802 [Marcel Molina Jr.]

* Introducing the Firebird adapter.  Quote columns and use attribute_condition more consistently.  Setup guide: http://wiki.rubyonrails.com/rails/pages/Firebird+Adapter  #1874 [Ken Kunz <kennethkunz@gmail.com>]

* SQLServer: active? and reconnect! methods for handling stale connections.  #428 [kajism@yahoo.com, Tom Ward <tom@popdog.net>]

* Associations handle case-equality more consistently: item.parts.is_a?(Array) and item.parts === Array.  #1345 [MarkusQ@reality.com]

* SQLServer: insert uses given primary key value if not nil rather than SELECT @@IDENTITY.  #2866 [kajism@yahoo.com, Tom Ward <tom@popdog.net>]

* Oracle: active? and reconnect! methods for handling stale connections.  Optionally retry queries after reconnect.  #428 [Michael Schoen <schoenm@earthlink.net>]

* Correct documentation for Base.delete_all.  #1568 [Newhydra]

* Oracle: test case for column default parsing.  #2788 [Michael Schoen <schoenm@earthlink.net>]

* Update documentation for Migrations.  #2861 [Tom Werner <tom@cube6media.com>]

* When AbstractAdapter#log rescues an exception, attempt to detect and reconnect to an inactive database connection.  Connection adapter must respond to the active? and reconnect! instance methods.  Initial support for PostgreSQL, MySQL, and SQLite.  Make certain that all statements which may need reconnection are performed within a logged block: for example, this means no avoiding log(sql, name) { } if @logger.nil?  #428 [Jeremy Kemper]

* Oracle: Much faster column reflection.  #2848 [Michael Schoen <schoenm@earthlink.net>]

* Base.reset_sequence_name analogous to reset_table_name (mostly useful for testing).  Base.define_attr_method allows nil values.  [Jeremy Kemper]

* PostgreSQL: smarter sequence name defaults, stricter last_insert_id, warn on pk without sequence.  [Jeremy Kemper]

* PostgreSQL: correctly discover custom primary key sequences.  #2594 [Blair Zajac <blair@orcaware.com>, meadow.nnick@gmail.com, Jeremy Kemper]

* SQLServer: don't report limits for unsupported field types.  #2835 [Ryan Tomayko]

* Include the Enumerable module in ActiveRecord::Errors.  [Rick Bradley <rick@rickbradley.com>]

* Add :group option, correspond to GROUP BY, to the find method and to the has_many association.  #2818 [rubyonrails@atyp.de]

* Don't cast nil or empty strings to a dummy date.  #2789 [Rick Bradley <rick@rickbradley.com>]

* acts_as_list plays nicely with inheritance by remembering the class which declared it.  #2811 [rephorm@rephorm.com]

* Fix sqlite adaptor's detection of missing dbfile or database declaration. [Nicholas Seckar]

* Fixed acts_as_list for definitions without an explicit :order #2803 [Jonathan Viney]

* Upgrade bundled ruby-mysql 0.2.4 with mysql411 shim (see #440) to ruby-mysql 0.2.6 with a patchset for 4.1 protocol support.  Local change [301] is now a part of the main driver; reapplied local change [2182].  Removed GC.start from Result.free.  [tommy@tmtm.org, akuroda@gmail.com, Doug Fales <doug.fales@gmail.com>, Jeremy Kemper]

* Correct handling of complex order clauses with SQL Server limit emulation.  #2770 [Tom Ward <tom@popdog.net>, Matt B.]

* Correct whitespace problem in Oracle default column value parsing.  #2788 [rick@rickbradley.com]

* Destroy associated has_and_belongs_to_many records after all before_destroy callbacks but before destroy.  This allows you to act on the habtm association as you please while preserving referential integrity.  #2065 [larrywilliams1@gmail.com, sam.kirchmeier@gmail.com, elliot@townx.org, Jeremy Kemper]

* Deprecate the old, confusing :exclusively_dependent option in favor of :dependent => :delete_all.  [Jeremy Kemper]

* More compatible Oracle column reflection.  #2771 [Ryan Davis <ryand-ruby@zenspider.com>, Michael Schoen <schoenm@earthlink.net>]


*1.13.0* (November 7th, 2005)

* Fixed faulty regex in get_table_name method (SQLServerAdapter) #2639 [Ryan Tomayko]

* Added :include as an option for association declarations [David Heinemeier Hansson]. Example:

    has_many :posts, :include => [ :author, :comments ]

* Rename Base.constrain to Base.with_scope so it doesn't conflict with existing concept of database constraints.  Make scoping more robust: uniform method => parameters, validated method names and supported finder parameters, raise exception on nested scopes.  [Jeremy Kemper]  Example:

    Comment.with_scope(:find => { :conditions => 'active=true' }, :create => { :post_id => 5 }) do
      # Find where name = ? and active=true
      Comment.find :all, :conditions => ['name = ?', name]
      # Create comment associated with :post_id
      Comment.create :body => "Hello world"
    end

* Fixed that SQL Server should ignore :size declarations on anything but integer and string in the agnostic schema representation #2756 [Ryan Tomayko]

* Added constrain scoping for creates using a hash of attributes bound to the :creation key [David Heinemeier Hansson]. Example:

    Comment.constrain(:creation => { :post_id => 5 }) do
      # Associated with :post_id
      Comment.create :body => "Hello world"
    end

  This is rarely used directly, but allows for find_or_create on associations. So you can do:

    # If the tag doesn't exist, a new one is created that's associated with the person
    person.tags.find_or_create_by_name("Summer")

* Added find_or_create_by_X as a second type of dynamic finder that'll create the record if it doesn't already exist [David Heinemeier Hansson]. Example:

    # No 'Summer' tag exists
    Tag.find_or_create_by_name("Summer") # equal to Tag.create(:name => "Summer")

    # Now the 'Summer' tag does exist
    Tag.find_or_create_by_name("Summer") # equal to Tag.find_by_name("Summer")

* Added extension capabilities to has_many and has_and_belongs_to_many proxies [David Heinemeier Hansson]. Example:

    class Account < ActiveRecord::Base
      has_many :people do
        def find_or_create_by_name(name)
          first_name, *last_name = name.split
          last_name = last_name.join " "

          find_or_create_by_first_name_and_last_name(first_name, last_name)
        end
      end
    end

    person = Account.find(:first).people.find_or_create_by_name("David Heinemeier Hansson")
    person.first_name # => "David"
    person.last_name  # => "Heinemeier Hansson"

  Note that the anoymous module must be declared using brackets, not do/end (due to order of evaluation).

* Omit internal dtproperties table from SQLServer table list.  #2729 [Ryan Tomayko]

* Quote column names in generated SQL.  #2728 [Ryan Tomayko]

* Correct the pure-Ruby MySQL 4.1.1 shim's version test.  #2718 [Jeremy Kemper]

* Add Model.create! to match existing model.save! method.  When save! raises RecordInvalid, you can catch the exception, retrieve the invalid record (invalid_exception.record), and see its errors (invalid_exception.record.errors).  [Jeremy Kemper]

* Correct fixture behavior when table name pluralization is off.  #2719 [Rick Bradley <rick@rickbradley.com>]

* Changed :dbfile to :database for SQLite adapter for consistency (old key still works as an alias) #2644 [Dan Peterson]

* Added migration support for Oracle #2647 [Michael Schoen]

* Worked around that connection can't be reset if allow_concurrency is off.  #2648 [Michael Schoen <schoenm@earthlink.net>]

* Fixed SQL Server adapter to pass even more tests and do even better #2634 [Ryan Tomayko]

* Fixed SQL Server adapter so it honors options[:conditions] when applying :limits #1978 [Tom Ward]

* Added migration support to SQL Server adapter (please someone do the same for Oracle and DB2) #2625 [Tom Ward]

* Use AR::Base.silence rather than AR::Base.logger.silence in fixtures to preserve Log4r compatibility.  #2618 [dansketcher@gmail.com]

* Constraints are cloned so they can't be inadvertently modified while they're
in effect.  Added :readonly finder constraint.  Calling an association collection's class method (Part.foobar via item.parts.foobar) constrains :readonly => false since the collection's :joins constraint would otherwise force it to true.  [Jeremy Kemper <rails@bitsweat.net>]

* Added :offset and :limit to the kinds of options that Base.constrain can use #2466 [duane.johnson@gmail.com]

* Fixed handling of nil number columns on Oracle and cleaned up tests for Oracle in general #2555 [Michael Schoen]

* Added quoted_true and quoted_false methods and tables to db2_adapter and cleaned up tests for DB2 #2493, #2624 [maik schmidt]


*1.12.2* (October 26th, 2005)

* Allow symbols to rename columns when using SQLite adapter. #2531 [Kevin Clark]

* Map Active Record time to SQL TIME.  #2575, #2576 [Robby Russell <robby@planetargon.com>]

* Clarify semantics of ActiveRecord::Base#respond_to?  #2560 [Stefan Kaes]

* Fixed Association#clear for associations which have not yet been accessed. #2524 [Patrick Lenz <patrick@lenz.sh>]

* HABTM finders shouldn't return readonly records.  #2525 [Patrick Lenz <patrick@lenz.sh>]

* Make all tests runnable on their own. #2521. [Blair Zajac <blair@orcaware.com>]


*1.12.1* (October 19th, 2005)

* Always parenthesize :conditions options so they may be safely combined with STI and constraints.

* Correct PostgreSQL primary key sequence detection.  #2507 [tmornini@infomania.com]

* Added support for using limits in eager loads that involve has_many and has_and_belongs_to_many associations


*1.12.0* (October 16th, 2005)

* Update/clean up documentation (rdoc)

* PostgreSQL sequence support.  Use set_sequence_name in your model class to specify its primary key sequence.  #2292 [Rick Olson <technoweenie@gmail.com>, Robby Russell <robby@planetargon.com>]

* Change default logging colors to work on both white and black backgrounds. [Sam Stephenson]

* YAML fixtures support ordered hashes for fixtures with foreign key dependencies in the same table.  #1896 [purestorm@ggnore.net]

* :dependent now accepts :nullify option. Sets the foreign key of the related objects to NULL instead of deleting them. #2015 [Robby Russell <robby@planetargon.com>]

* Introduce read-only records.  If you call object.readonly! then it will mark the object as read-only and raise ReadOnlyRecord if you call object.save.  object.readonly? reports whether the object is read-only.  Passing :readonly => true to any finder method will mark returned records as read-only.  The :joins option now implies :readonly, so if you use this option, saving the same record will now fail.  Use find_by_sql to work around.

* Avoid memleak in dev mode when using fcgi

* Simplified .clear on active record associations by using the existing delete_records method. #1906 [Caleb <me@cpb.ca>]

* Delegate access to a customized primary key to the conventional id method. #2444. [Blair Zajac <blair@orcaware.com>]

* Fix errors caused by assigning a has-one or belongs-to property to itself

* Add ActiveRecord::Base.schema_format setting which specifies how databases should be dumped [Sam Stephenson]

* Update DB2 adapter. #2206. [contact@maik-schmidt.de]

* Corrections to SQLServer native data types. #2267.  [rails.20.clarry@spamgourmet.com]

* Deprecated ActiveRecord::Base.threaded_connection in favor of ActiveRecord::Base.allow_concurrency.

* Protect id attribute from mass assigment even when the primary key is set to something else. #2438. [Blair Zajac <blair@orcaware.com>]

* Misc doc fixes (typos/grammar/etc.). #2430. [coffee2code]

* Add test coverage for content_columns. #2432. [coffee2code]

* Speed up for unthreaded environments. #2431. [Stefan Kaes]

* Optimization for Mysql selects using mysql-ruby extension greater than 2.6.3.  #2426. [Stefan Kaes]

* Speed up the setting of table_name. #2428. [Stefan Kaes]

* Optimize instantiation of STI subclass records. In partial fullfilment of #1236. [Stefan Kaes]

* Fix typo of 'constrains' to 'contraints'. #2069. [Michael Schuerig <michael@schuerig.de>]

* Optimization refactoring for add_limit_offset!. In partial fullfilment of #1236. [Stefan Kaes]

* Add ability to get all siblings, including the current child, with acts_as_tree. Recloses #2140. [Michael Schuerig <michael@schuerig.de>]

* Add geometric type for postgresql adapter. #2233 [Andrew Kaspick]

* Add option (true by default) to generate reader methods for each attribute of a record to avoid the overhead of calling method missing. In partial fullfilment of #1236. [Stefan Kaes]

* Add convenience predicate methods on Column class. In partial fullfilment of #1236. [Stefan Kaes]

* Raise errors when invalid hash keys are passed to ActiveRecord::Base.find. #2363  [Chad Fowler <chad@chadfowler.com>, Nicholas Seckar]

* Added :force option to create_table that'll try to drop the table if it already exists before creating

* Fix transactions so that calling return while inside a transaction will not leave an open transaction on the connection. [Nicholas Seckar]

* Use foreign_key inflection uniformly.  #2156 [Blair Zajac <blair@orcaware.com>]

* model.association.clear should destroy associated objects if :dependent => true instead of nullifying their foreign keys.  #2221 [joergd@pobox.com, ObieFernandez <obiefernandez@gmail.com>]

* Returning false from before_destroy should cancel the action.  #1829 [Jeremy Huffman]

* Recognize PostgreSQL NOW() default as equivalent to CURRENT_TIMESTAMP or CURRENT_DATE, depending on the column's type.  #2256 [mat <mat@absolight.fr>]

* Extensive documentation for the abstract database adapter.  #2250 [François Beausoleil <fbeausoleil@ftml.net>]

* Clean up Fixtures.reset_sequences for PostgreSQL.  Handle tables with no rows and models with custom primary keys.  #2174, #2183 [jay@jay.fm, Blair Zajac <blair@orcaware.com>]

* Improve error message when nil is assigned to an attr which validates_size_of within a range.  #2022 [Manuel Holtgrewe <purestorm@ggnore.net>]

* Make update_attribute use the same writer method that update_attributes uses.
 #2237 [trevor@protocool.com]

* Make migrations honor table name prefixes and suffixes. #2298 [Jakob Skjerning, Marcel Molina Jr.]

* Correct and optimize PostgreSQL bytea escaping.  #1745, #1837 [dave@cherryville.org, ken@miriamtech.com, bellis@deepthought.org]

* Fixtures should only reset a PostgreSQL sequence if it corresponds to an integer primary key named id.  #1749 [chris@chrisbrinker.com]

* Standardize the interpretation of boolean columns in the Mysql and Sqlite adapters. (Use MysqlAdapter.emulate_booleans = false to disable this behavior)

* Added new symbol-driven approach to activating observers with Base#observers= [David Heinemeier Hansson]. Example:

    ActiveRecord::Base.observers = :cacher, :garbage_collector

* Added AbstractAdapter#select_value and AbstractAdapter#select_values as convenience methods for selecting single values, instead of hashes, of the first column in a SELECT #2283 [solo@gatelys.com]

* Wrap :conditions in parentheses to prevent problems with OR's #1871 [Jamis Buck]

* Allow the postgresql adapter to work with the SchemaDumper. [Jamis Buck]

* Add ActiveRecord::SchemaDumper for dumping a DB schema to a pure-ruby file, making it easier to consolidate large migration lists and port database schemas between databases. [Jamis Buck]

* Fixed migrations for Windows when using more than 10 [David Naseby]

* Fixed that the create_x method from belongs_to wouldn't save the association properly #2042 [Florian Weber]

* Fixed saving a record with two unsaved belongs_to associations pointing to the same object #2023 [Tobias Lütke]

* Improved migrations' behavior when the schema_info table is empty. [Nicholas Seckar]

* Fixed that Observers didn't observe sub-classes #627 [Florian Weber]

* Fix eager loading error messages, allow :include to specify tables using strings or symbols. Closes #2222 [Marcel Molina Jr.]

* Added check for RAILS_CONNECTION_ADAPTERS on startup and only load the connection adapters specified within if its present (available in Rails through config.connection_adapters using the new config) #1958 [skae]

* Fixed various problems with has_and_belongs_to_many when using customer finder_sql #2094 [Florian Weber]

* Added better exception error when unknown column types are used with migrations #1814 [François Beausoleil]

* Fixed "connection lost" issue with the bundled Ruby/MySQL driver (would kill the app after 8 hours of inactivity) #2163, #428 [kajism@yahoo.com]

* Fixed comparison of Active Record objects so two new objects are not equal #2099 [deberg]

* Fixed that the SQL Server adapter would sometimes return DBI::Timestamp objects instead of Time #2127 [Tom Ward]

* Added the instance methods #root and #ancestors on acts_as_tree and fixed siblings to not include the current node #2142, #2140 [coffee2code]

* Fixed that Active Record would call SHOW FIELDS twice (or more) for the same model when the cached results were available #1947 [sd@notso.net]

* Added log_level and use_silence parameter to ActiveRecord::Base.benchmark. The first controls at what level the benchmark statement will be logged (now as debug, instead of info) and the second that can be passed false to include all logging statements during the benchmark block/

* Make sure the schema_info table is created before querying the current version #1903

* Fixtures ignore table name prefix and suffix #1987 [Jakob Skjerning]

* Add documentation for index_type argument to add_index method for migrations #2005 [Blaine]

* Modify read_attribute to allow a symbol argument #2024 [Ken Kunz]

* Make destroy return self #1913 [Sebastian Kanthak]

* Fix typo in validations documentation #1938 [court3nay]

* Make acts_as_list work for insert_at(1) #1966 [hensleyl@papermountain.org]

* Fix typo in count_by_sql documentation #1969 [Alexey Verkhovsky]

* Allow add_column and create_table to specify NOT NULL #1712 [emptysands@gmail.com]

* Fix create_table so that id column is implicitly added [Rick Olson]

* Default sequence names for Oracle changed to #{table_name}_seq, which is the most commonly used standard. In addition, a new method ActiveRecord::Base#set_sequence_name allows the developer to set the sequence name per model. This is a non-backwards-compatible change -- anyone using the old-style "rails_sequence" will need to either create new sequences, or set: ActiveRecord::Base.set_sequence_name = "rails_sequence" #1798

* OCIAdapter now properly handles synonyms, which are commonly used to separate out the schema owner from the application user #1798

* Fixed the handling of camelCase columns names in Oracle #1798

* Implemented for OCI the Rakefile tasks of :clone_structure_to_test, :db_structure_dump, and :purge_test_database, which enable Oracle folks to enjoy all the agile goodness of Rails for testing. Note that the current implementation is fairly limited -- only tables and sequences are cloned, not constraints or indexes. A full clone in Oracle generally requires some manual effort, and is version-specific. Post 9i, Oracle recommends the use of the DBMS_METADATA package, though that approach requires editing of the physical characteristics generated #1798

* Fixed the handling of multiple blob columns in Oracle if one or more of them are null #1798

* Added support for calling constrained class methods on has_many and has_and_belongs_to_many collections #1764 [Tobias Lütke]

    class Comment < AR:B
      def self.search(q)
        find(:all, :conditions => ["body = ?", q])
      end
    end

    class Post < AR:B
      has_many :comments
    end

    Post.find(1).comments.search('hi') # => SELECT * from comments WHERE post_id = 1 AND body = 'hi'

  NOTICE: This patch changes the underlying SQL generated by has_and_belongs_to_many queries. If your relying on that, such as
  by explicitly referencing the old t and j aliases, you'll need to update your code. Of course, you _shouldn't_ be relying on
  details like that no less than you should be diving in to touch private variables. But just in case you do, consider yourself
  noticed :)

* Added migration support for SQLite (using temporary tables to simulate ALTER TABLE) #1771 [Sam Stephenson]

* Remove extra definition of supports_migrations? from abstract_adaptor.rb [Nicholas Seckar]

* Fix acts_as_list so that moving next-to-last item to the bottom does not result in duplicate item positions

* Fixed incompatibility in DB2 adapter with the new limit/offset approach #1718 [Maik Schmidt]

* Added :select option to find which can specify a different value than the default *, like find(:all, :select => "first_name, last_name"), if you either only want to select part of the columns or exclude columns otherwise included from a join #1338 [Stefan Kaes]


*1.11.1* (11 July, 2005)

* Added support for limit and offset with eager loading of has_one and belongs_to associations. Using the options with has_many and has_and_belongs_to_many associations will now raise an ActiveRecord::ConfigurationError #1692 [Rick Olson]

* Fixed that assume_bottom_position (in acts_as_list) could be called on items already last in the list and they would move one position away from the list #1648 [tyler@kianta.com]

* Added ActiveRecord::Base.threaded_connections flag to turn off 1-connection per thread (required for thread safety). By default it's on, but WEBrick in Rails need it off #1685 [Sam Stephenson]

* Correct reflected table name for singular associations.  #1688 [court3nay]

* Fixed optimistic locking with SQL Server #1660 [tom@popdog.net]

* Added ActiveRecord::Migrator.migrate that can figure out whether to go up or down based on the target version and the current

* Added better error message for "packets out of order" #1630 [court3nay]

* Fixed first run of "rake migrate" on PostgreSQL by not expecting a return value on the id #1640


*1.11.0* (6 July, 2005)

* Fixed that Yaml error message in fixtures hid the real error #1623 [Nicholas Seckar]

* Changed logging of SQL statements to use the DEBUG level instead of INFO

* Added new Migrations framework for describing schema transformations in a way that can be easily applied across multiple databases #1604 [Tobias Lütke] See documentation under ActiveRecord::Migration and the additional support in the Rails rakefile/generator.

* Added callback hooks to association collections #1549 [Florian Weber]. Example:

    class Project
      has_and_belongs_to_many :developers, :before_add => :evaluate_velocity

      def evaluate_velocity(developer)
        ...
      end
    end

  ..raising an exception will cause the object not to be added (or removed, with before_remove).


* Fixed Base.content_columns call for SQL Server adapter #1450 [DeLynn Berry]

* Fixed Base#write_attribute to work with both symbols and strings #1190 [Paul Legato]

* Fixed that has_and_belongs_to_many didn't respect single table inheritance types #1081 [Florian Weber]

* Speed up ActiveRecord#method_missing for the common case (read_attribute).

* Only notify observers on after_find and after_initialize if these methods are defined on the model.  #1235 [Stefan Kaes]

* Fixed that single-table inheritance sub-classes couldn't be used to limit the result set with eager loading #1215 [Chris McGrath]

* Fixed validates_numericality_of to work with overrided getter-method when :allow_nil is on #1316 [raidel@onemail.at]

* Added roots, root, and siblings to the batch of methods added by acts_as_tree #1541 [Michael Schuerig]

* Added support for limit/offset with the MS SQL Server driver so that pagination will now work #1569 [DeLynn Berry]

* Added support for ODBC connections to MS SQL Server so you can connect from a non-Windows machine #1569 [Mark Imbriaco/DeLynn Berry]

* Fixed that multiparameter posts ignored attr_protected #1532 [alec+rails@veryclever.net]

* Fixed problem with eager loading when using a has_and_belongs_to_many association using :association_foreign_key #1504 [flash@vanklinkenbergsoftware.nl]

* Fixed Base#find to honor the documentation on how :joins work and make them consistent with Base#count #1405 [pritchie@gmail.com]. What used to be:

    Developer.find :all, :joins => 'developers_projects', :conditions => 'id=developer_id AND project_id=1'

  ...should instead be:

    Developer.find(
      :all,
      :joins => 'LEFT JOIN developers_projects ON developers.id = developers_projects.developer_id',
      :conditions => 'project_id=1'
    )

* Fixed that validations didn't respecting custom setting for too_short, too_long messages #1437 [Marcel Molina Jr.]

* Fixed that clear_association_cache doesn't delete new associations on new records (so you can safely place new records in the session with Action Pack without having new associations wiped) #1494 [cluon]

* Fixed that calling Model.find([]) returns [] and doesn't throw an exception #1379

* Fixed that adding a record to a has_and_belongs_to collection would always save it -- now it only saves if its a new record #1203 [Alisdair McDiarmid]

* Fixed saving of in-memory association structures to happen as a after_create/after_update callback instead of after_save -- that way you can add new associations in after_create/after_update callbacks without getting them saved twice

* Allow any Enumerable, not just Array, to work as bind variables #1344 [Jeremy Kemper]

* Added actual database-changing behavior to collection assigment for has_many and has_and_belongs_to_many #1425 [Sebastian Kanthak].
  Example:

    david.projects = [Project.find(1), Project.new("name" => "ActionWebSearch")]
    david.save

  If david.projects already contain the project with ID 1, this is left unchanged. Any other projects are dropped. And the new
  project is saved when david.save is called.

  Also included is a way to do assignments through IDs, which is perfect for checkbox updating, so you get to do:

    david.project_ids = [1, 5, 7]

* Corrected typo in find SQL for has_and_belongs_to_many.  #1312 [ben@bensinclair.com]

* Fixed sanitized conditions for has_many finder method.  #1281 [jackc@hylesanderson.com, pragdave, Tobias Lütke]

* Comprehensive PostgreSQL schema support.  Use the optional schema_search_path directive in database.yml to give a comma-separated list of schemas to search for your tables.  This allows you, for example, to have tables in a shared schema without having to use a custom table name.  See http://www.postgresql.org/docs/8.0/interactive/ddl-schemas.html to learn more.  #827 [dave@cherryville.org]

* Corrected @@configurations typo #1410 [david@ruppconsulting.com]

* Return PostgreSQL columns in the order they were declared #1374 [perlguy@gmail.com]

* Allow before/after update hooks to work on models using optimistic locking

* Eager loading of dependent has_one associations won't delete the association #1212

* Added a second parameter to the build and create method for has_one that controls whether the existing association should be replaced (which means nullifying its foreign key as well). By default this is true, but false can be passed to prevent it.

* Using transactional fixtures now causes the data to be loaded only once.

* Added fixture accessor methods that can be used when instantiated fixtures are disabled.

    fixtures :web_sites

    def test_something
      assert_equal "Ruby on Rails", web_sites(:rubyonrails).name
    end

* Added DoubleRenderError exception that'll be raised if render* is called twice #518 [Nicholas Seckar]

* Fixed exceptions occuring after render has been called #1096 [Nicholas Seckar]

* CHANGED: validates_presence_of now uses Errors#add_on_blank, which will make "  " fail the validation where it didn't before #1309

* Added Errors#add_on_blank which works like Errors#add_on_empty, but uses Object#blank? instead

* Added the :if option to all validations that can either use a block or a method pointer to determine whether the validation should be run or not. #1324 [Duane Johnson/jhosteny]. Examples:

  Conditional validations such as the following are made possible:
    validates_numericality_of :income, :if => :employed?

  Conditional validations can also solve the salted login generator problem:
    validates_confirmation_of :password, :if => :new_password?

  Using blocks:
    validates_presence_of :username, :if => Proc.new { |user| user.signup_step > 1 }

* Fixed use of construct_finder_sql when using :join #1288 [dwlt@dwlt.net]

* Fixed that :delete_sql in has_and_belongs_to_many associations couldn't access record properties #1299 [Rick Olson]

* Fixed that clone would break when an aggregate had the same name as one of its attributes #1307 [Jeremy Kemper]

* Changed that destroying an object will only freeze the attributes hash, which keeps the object from having attributes changed (as that wouldn't make sense), but allows for the querying of associations after it has been destroyed.

* Changed the callbacks such that observers are notified before the in-object callbacks are triggered. Without this change, it wasn't possible to act on the whole object in something like a before_destroy observer without having the objects own callbacks (like deleting associations) called first.

* Added option for passing an array to the find_all version of the dynamic finders and have it evaluated as an IN fragment. Example:

    # SELECT * FROM topics WHERE title IN ('First', 'Second')
    Topic.find_all_by_title(["First", "Second"])

* Added compatibility with camelCase column names for dynamic finders #533 [Dee Zsombor]

* Fixed extraneous comma in count() function that made it not work with joins #1156 [Jarkko Laine/Dee Zsombor]

* Fixed incompatibility with Base#find with an array of ids that would fail when using eager loading #1186 [Alisdair McDiarmid]

* Fixed that validate_length_of lost :on option when :within was specified #1195 [jhosteny@mac.com]

* Added encoding and min_messages options for PostgreSQL #1205 [Shugo Maeda]. Configuration example:

    development:
      adapter: postgresql
      database: rails_development
      host: localhost
      username: postgres
      password:
      encoding: UTF8
      min_messages: ERROR

* Fixed acts_as_list where deleting an item that was removed from the list would ruin the positioning of other list items #1197 [Jamis Buck]

* Added validates_exclusion_of as a negative of validates_inclusion_of

* Optimized counting of has_many associations by setting the association to empty if the count is 0 so repeated calls doesn't trigger database calls


*1.10.1* (20th April, 2005)

* Fixed frivilous database queries being triggered with eager loading on empty associations and other things

* Fixed order of loading in eager associations

* Fixed stray comma when using eager loading and ordering together from has_many associations #1143


*1.10.0* (19th April, 2005)

* Added eager loading of associations as a way to solve the N+1 problem more gracefully without piggy-back queries. Example:

    for post in Post.find(:all, :limit => 100)
      puts "Post:            " + post.title
      puts "Written by:      " + post.author.name
      puts "Last comment on: " + post.comments.first.created_on
    end

  This used to generate 301 database queries if all 100 posts had both author and comments. It can now be written as:

    for post in Post.find(:all, :limit => 100, :include => [ :author, :comments ])

  ...and the number of database queries needed is now 1.

* Added new unified Base.find API and deprecated the use of find_first and find_all. See the documentation for Base.find. Examples:

    Person.find(1, :conditions => "administrator = 1", :order => "created_on DESC")
    Person.find(1, 5, 6, :conditions => "administrator = 1", :order => "created_on DESC")
    Person.find(:first, :order => "created_on DESC", :offset => 5)
    Person.find(:all, :conditions => [ "category IN (?)", categories], :limit => 50)
    Person.find(:all, :offset => 10, :limit => 10)

* Added acts_as_nested_set #1000 [wschenk]. Introduction:

    This acts provides Nested Set functionality.  Nested Set is similiar to Tree, but with
    the added feature that you can select the children and all of it's descendants with
    a single query.  A good use case for this is a threaded post system, where you want
    to display every reply to a comment without multiple selects.

* Added Base.save! that attempts to save the record just like Base.save but will raise a RecordInvalid exception instead of returning false if the record is not valid [Dave Thomas]

* Fixed PostgreSQL usage of fixtures with regards to public schemas and table names with dots #962 [gnuman1@gmail.com]

* Fixed that fixtures were being deleted in the same order as inserts causing FK errors #890 [andrew.john.peters@gmail.com]

* Fixed loading of fixtures in to be in the right order (or PostgreSQL would bark) #1047 [stephenh@chase3000.com]

* Fixed page caching for non-vhost applications living underneath the root #1004 [Ben Schumacher]

* Fixes a problem with the SQL Adapter which was resulting in IDENTITY_INSERT not being set to ON when it should be #1104 [adelle]

* Added the option to specify the acceptance string in validates_acceptance_of #1106 [caleb@aei-tech.com]

* Added insert_at(position) to acts_as_list #1083 [DeLynnB]

* Removed the default order by id on has_and_belongs_to_many queries as it could kill performance on large sets (you can still specify by hand with :order)

* Fixed that Base.silence should restore the old logger level when done, not just set it to DEBUG #1084 [yon@milliped.com]

* Fixed boolean saving on Oracle #1093 [mparrish@pearware.org]

* Moved build_association and create_association for has_one and belongs_to out of deprecation as they work when the association is nil unlike association.build and association.create, which require the association to be already in place #864

* Added rollbacks of transactions if they're active as the dispatcher is killed gracefully (TERM signal) #1054 [Leon Bredt]

* Added quoting of column names for fixtures #997 [jcfischer@gmail.com]

* Fixed counter_sql when no records exist in database for PostgreSQL (would give error, not 0) #1039 [Caleb Tennis]

* Fixed that benchmarking times for rendering included db runtimes #987 [Stefan Kaes]

* Fixed boolean queries for t/f fields in PostgreSQL #995 [dave@cherryville.org]

* Added that model.items.delete(child) will delete the child, not just set the foreign key to nil, if the child is dependent on the model #978 [Jeremy Kemper]

* Fixed auto-stamping of dates (created_on/updated_on) for PostgreSQL #985 [dave@cherryville.org]

* Fixed Base.silence/benchmark to only log if a logger has been configured #986 [Stefan Kaes]

* Added a join parameter as the third argument to Base.find_first and as the second to Base.count #426, #988 [Stefan Kaes]

* Fixed bug in Base#hash method that would treat records with the same string-based id as different [Dave Thomas]

* Renamed DateHelper#distance_of_time_in_words_to_now to DateHelper#time_ago_in_words (old method name is still available as a deprecated alias)


*1.9.1* (27th March, 2005)

* Fixed that Active Record objects with float attribute could not be cloned #808

* Fixed that MissingSourceFile's wasn't properly detected in production mode #925 [Nicholas Seckar]

* Fixed that :counter_cache option would look for a line_items_count column for a LineItem object instead of lineitems_count

* Fixed that AR exists?() would explode on postgresql if the passed id did not match the PK type #900 [Scott Barron]

* Fixed the MS SQL adapter to work with the new limit/offset approach and with binary data (still suffering from 7KB limit, though) #901 [delynnb]


*1.9.0* (22th March, 2005)

* Added adapter independent limit clause as a two-element array with the first being the limit, the second being the offset #795 [Sam Stephenson]. Example:

    Developer.find_all nil, 'id ASC', 5      # return the first five developers
    Developer.find_all nil, 'id ASC', [3, 8] # return three developers, starting from #8 and forward

  This doesn't yet work with the DB2 or MS SQL adapters. Patches to make that happen are encouraged.

* Added alias_method :to_param, :id to Base, such that Active Record objects to be used as URL parameters in Action Pack automatically #812 [Nicholas Seckar/Sam Stephenson]

* Improved the performance of the OCI8 adapter for Oracle #723 [pilx/gjenkins]

* Added type conversion before saving a record, so string-based values like "10.0" aren't left for the database to convert #820 [dave@cherryville.org]

* Added with additional settings for working with transactional fixtures and pre-loaded test databases #865 [mindel]

* Fixed acts_as_list to trigger remove_from_list on destroy after the fact, not before, so a unique position can be maintained #871 [Alisdair McDiarmid]

* Added the possibility of specifying fixtures in multiple calls #816 [kim@tinker.com]

* Added Base.exists?(id) that'll return true if an object of the class with the given id exists #854 [stian@grytoyr.net]

* Added optionally allow for nil or empty strings with validates_numericality_of #801 [Sebastian Kanthak]

* Fixed problem with using slashes in validates_format_of regular expressions #801 [Sebastian Kanthak]

* Fixed that SQLite3 exceptions are caught and reported properly #823 [yerejm]

* Added that all types of after_find/after_initialized callbacks are triggered if the explicit implementation is present, not only the explicit implementation itself

* Fixed that symbols can be used on attribute assignment, like page.emails.create(:subject => data.subject, :body => data.body)


*1.8.0* (7th March, 2005)

* Added ActiveRecord::Base.colorize_logging to control whether to use colors in logs or not (on by default)

* Added support for timestamp with time zone in PostgreSQL #560 [Scott Barron]

* Added MultiparameterAssignmentErrors and AttributeAssignmentError exceptions #777 [demetrius]. Documentation:

   * +MultiparameterAssignmentErrors+ -- collection of errors that occurred during a mass assignment using the
     +attributes=+ method. The +errors+ property of this exception contains an array of +AttributeAssignmentError+
     objects that should be inspected to determine which attributes triggered the errors.
   * +AttributeAssignmentError+ -- an error occurred while doing a mass assignment through the +attributes=+ method.
     You can inspect the +attribute+ property of the exception object to determine which attribute triggered the error.

* Fixed that postgresql adapter would fails when reading bytea fields with null value #771 [rodrigo k]

* Added transactional fixtures that uses rollback to undo changes to fixtures instead of DELETE/INSERT -- it's much faster. See documentation under Fixtures #760 [Jeremy Kemper]

* Added destruction of dependent objects in has_one associations when a new assignment happens #742 [mindel]. Example:

    class Account < ActiveRecord::Base
      has_one :credit_card, :dependent => true
    end
    class CreditCard < ActiveRecord::Base
      belongs_to :account
    end

    account.credit_card # => returns existing credit card, lets say id = 12
    account.credit_card = CreditCard.create("number" => "123")
    account.save # => CC with id = 12 is destroyed


* Added validates_numericality_of #716 [Sebastian Kanthak/Chris McGrath]. Docuemntation:

    Validates whether the value of the specified attribute is numeric by trying to convert it to
    a float with Kernel.Float (if <tt>integer</tt> is false) or applying it to the regular expression
    <tt>/^[\+\-]?\d+$/</tt> (if <tt>integer</tt> is set to true).

      class Person < ActiveRecord::Base
        validates_numericality_of :value, :on => :create
      end

    Configuration options:
    * <tt>message</tt> - A custom error message (default is: "is not a number")
    * <tt>on</tt> Specifies when this validation is active (default is :save, other options :create, :update)
    * <tt>only_integer</tt> Specifies whether the value has to be an integer, e.g. an integral value (default is false)


* Fixed that HasManyAssociation#count was using :finder_sql rather than :counter_sql if it was available #445 [Scott Barron]

* Added better defaults for composed_of, so statements like composed_of :time_zone, :mapping => %w( time_zone time_zone ) can be written without the mapping part (it's now assumed)

* Added MacroReflection#macro which will return a symbol describing the macro used (like :composed_of or :has_many) #718, #248 [james@slashetc.com]


*1.7.0* (24th February, 2005)

* Changed the auto-timestamping feature to use ActiveRecord::Base.default_timezone instead of entertaining the parallel ActiveRecord::Base.timestamps_gmt method. The latter is now deprecated and will throw a warning on use (but still work) #710 [Jamis Buck]

* Added a OCI8-based Oracle adapter that has been verified to work with Oracle 8 and 9 #629 [Graham Jenkins]. Usage notes:

    1.  Key generation uses a sequence "rails_sequence" for all tables. (I couldn't find a simple
        and safe way of passing table-specific sequence information to the adapter.)
    2.  Oracle uses DATE or TIMESTAMP datatypes for both dates and times. Consequently I have had to
        resort to some hacks to get data converted to Date or Time in Ruby.
        If the column_name ends in _at (like created_at, updated_at) it's created as a Ruby Time. Else if the
        hours/minutes/seconds are 0, I make it a Ruby Date. Else it's a Ruby Time.
        This is nasty - but if you use Duck Typing you'll probably not care very much.
        In 9i it's tempting to map DATE to Date and TIMESTAMP to Time but I don't think that is
        valid - too many databases use DATE for both.
        Timezones and sub-second precision on timestamps are not supported.
    3.  Default values that are functions (such as "SYSDATE") are not supported. This is a
        restriction of the way active record supports default values.
    4.  Referential integrity constraints are not fully supported. Under at least
        some circumstances, active record appears to delete parent and child records out of
        sequence and out of transaction scope. (Or this may just be a problem of test setup.)

  The OCI8 driver can be retrieved from http://rubyforge.org/projects/ruby-oci8/

* Added option :schema_order to the PostgreSQL adapter to support the use of multiple schemas per database #697 [YuriSchimke]

* Optimized the SQL used to generate has_and_belongs_to_many queries by listing the join table first #693 [yerejm]

* Fixed that when using validation macros with a custom message, if you happened to use single quotes in the message string you would get a parsing error #657 [tonka]

* Fixed that Active Record would throw Broken Pipe errors with FCGI when the MySQL connection timed out instead of reconnecting #428 [Nicholas Seckar]

* Added options to specify an SSL connection for MySQL. Define the following attributes in the connection config (config/database.yml in Rails) to use it: sslkey, sslcert, sslca, sslcapath, sslcipher. To use SSL with no client certs, just set :sslca = '/dev/null'. http://dev.mysql.com/doc/mysql/en/secure-connections.html #604 [daniel@nightrunner.com]

* Added automatic dropping/creating of test tables for running the unit tests on all databases #587 [adelle@bullet.net.au]

* Fixed that find_by_* would fail when column names had numbers #670 [demetrius]

* Fixed the SQL Server adapter on a bunch of issues #667 [DeLynn]

    1. Created a new columns method that is much cleaner.
    2. Corrected a problem with the select and select_all methods
       that didn't account for the LIMIT clause being passed into raw SQL statements.
    3. Implemented the string_to_time method in order to create proper instances of the time class.
    4. Added logic to the simplified_type method that allows the database to specify the scale of float data.
    5. Adjusted the quote_column_name to account for the fact that MS SQL is bothered by a forward slash in the data string.

* Fixed that the dynamic finder like find_all_by_something_boolean(false) didn't work #649 [lmarlow]

* Added validates_each that validates each specified attribute against a block #610 [Jeremy Kemper]. Example:

    class Person < ActiveRecord::Base
      validates_each :first_name, :last_name do |record, attr|
        record.errors.add attr, 'starts with z.' if attr[0] == ?z
      end
    end

* Added :allow_nil as an explicit option for validates_length_of, so unless that's set to true having the attribute as nil will also return an error if a range is specified as :within #610 [Jeremy Kemper]

* Added that validates_* now accept blocks to perform validations #618 [Tim Bates]. Example:

    class Person < ActiveRecord::Base
      validate { |person| person.errors.add("title", "will never be valid") if SHOULD_NEVER_BE_VALID }
    end

* Addded validation for validate all the associated objects before declaring failure with validates_associated #618 [Tim Bates]

* Added keyword-style approach to defining the custom relational bindings #545 [Jamis Buck]. Example:

    class Project < ActiveRecord::Base
      primary_key "sysid"
      table_name "XYZ_PROJECT"
      inheritance_column { original_inheritance_column + "_id" }
    end

* Fixed Base#clone for use with PostgreSQL #565 [hanson@surgery.wisc.edu]


*1.6.0* (January 25th, 2005)

* Added that has_many association build and create methods can take arrays of record data like Base#create and Base#build to build/create multiple records at once.

* Added that Base#delete and Base#destroy both can take an array of ids to delete/destroy #336

* Added the option of supplying an array of attributes to Base#create, so that multiple records can be created at once.

* Added the option of supplying an array of ids and attributes to Base#update, so that multiple records can be updated at once (inspired by #526/Duane Johnson). Example

    people = { 1 => { "first_name" => "David" }, 2 => { "first_name" => "Jeremy"} }
    Person.update(people.keys, people.values)

* Added ActiveRecord::Base.timestamps_gmt that can be set to true to make the automated timestamping use GMT instead of local time #520 [Scott Baron]

* Added that update_all calls sanitize_sql on its updates argument, so stuff like MyRecord.update_all(['time = ?', Time.now]) works #519 [notahat]

* Fixed that the dynamic finders didn't treat nil as a "IS NULL" but rather "= NULL" case #515 [Demetrius]

* Added bind-named arrays for interpolating a group of ids or strings in conditions #528 [Jeremy Kemper]

* Added that has_and_belongs_to_many associations with additional attributes also can be created between unsaved objects and only committed to the database when Base#save is called on the associator #524 [Eric Anderson]

* Fixed that records fetched with piggy-back attributes or through rich has_and_belongs_to_many associations couldn't be saved due to the extra attributes not part of the table #522 [Eric Anderson]

* Added mass-assignment protection for the inheritance column -- regardless of a custom column is used or not

* Fixed that association proxies would fail === tests like PremiumSubscription === @account.subscription

* Fixed that column aliases didn't work as expected with the new MySql411 driver #507 [Demetrius]

* Fixed that find_all would produce invalid sql when called sequentialy #490 [Scott Baron]


*1.5.1* (January 18th, 2005)

* Fixed that the belongs_to and has_one proxy would fail a test like 'if project.manager' -- this unfortunately also means that you can't call methods like project.manager.build unless there already is a manager on the project #492 [Tim Bates]

* Fixed that the Ruby/MySQL adapter wouldn't connect if the password was empty #503 [Pelle]


*1.5.0* (January 17th, 2005)

* Fixed that unit tests for MySQL are now run as the "rails" user instead of root #455 [Eric Hodel]

* Added validates_associated that enables validation of objects in an unsaved association #398 [Tim Bates]. Example:

    class Book < ActiveRecord::Base
      has_many :pages
      belongs_to :library

      validates_associated :pages, :library
    end

* Added support for associating unsaved objects #402 [Tim Bates]. Rules that govern this addition:

    == Unsaved objects and associations

    You can manipulate objects and associations before they are saved to the database, but there is some special behaviour you should be
    aware of, mostly involving the saving of associated objects.

    === One-to-one associations

    * Assigning an object to a has_one association automatically saves that object, and the object being replaced (if there is one), in
      order to update their primary keys - except if the parent object is unsaved (new_record? == true).
    * If either of these saves fail (due to one of the objects being invalid) the assignment statement returns false and the assignment
      is cancelled.
    * If you wish to assign an object to a has_one association without saving it, use the #association.build method (documented below).
    * Assigning an object to a belongs_to association does not save the object, since the foreign key field belongs on the parent. It does
      not save the parent either.

    === Collections

    * Adding an object to a collection (has_many or has_and_belongs_to_many) automatically saves that object, except if the parent object
      (the owner of the collection) is not yet stored in the database.
    * If saving any of the objects being added to a collection (via #push or similar) fails, then #push returns false.
    * You can add an object to a collection without automatically saving it by using the #collection.build method (documented below).
    * All unsaved (new_record? == true) members of the collection are automatically saved when the parent is saved.

* Added replace to associations, so you can do project.manager.replace(new_manager) or project.milestones.replace(new_milestones) #402 [Tim Bates]

* Added build and create methods to has_one and belongs_to associations, so you can now do project.manager.build(attributes) #402 [Tim Bates]

* Added that if a before_* callback returns false, all the later callbacks and the associated action are cancelled. If an after_* callback returns false, all the later callbacks are cancelled. Callbacks are generally run in the order they are defined, with the exception of callbacks defined as methods on the model, which are called last. #402 [Tim Bates]

* Fixed that Base#== wouldn't work for multiple references to the same unsaved object #402 [Tim Bates]

* Fixed binary support for PostgreSQL #444 [alex@byzantine.no]

* Added a differenciation between AssociationCollection#size and -length. Now AssociationCollection#size returns the size of the
  collection by executing a SELECT COUNT(*) query if the collection hasn't been loaded and calling collection.size if it has. If
  it's more likely than not that the collection does have a size larger than zero and you need to fetch that collection afterwards,
  it'll take one less SELECT query if you use length.

* Added Base#attributes that returns a hash of all the attributes with their names as keys and clones of their objects as values #433 [atyp.de]

* Fixed that foreign keys named the same as the association would cause stack overflow #437 [Eric Anderson]

* Fixed default scope of acts_as_list from "1" to "1 = 1", so it'll work in PostgreSQL (among other places) #427 [Alexey]

* Added Base#reload that reloads the attributes of an object from the database #422 [Andreas Schwarz]

* Added SQLite3 compatibility through the sqlite3-ruby adapter by Jamis Buck #381 [Jeremy Kemper]

* Added support for the new protocol spoken by MySQL 4.1.1+ servers for the Ruby/MySQL adapter that ships with Rails #440 [Matt Mower]

* Added that Observers can use the observes class method instead of overwriting self.observed_class().

    Before:
      class ListSweeper < ActiveRecord::Base
        def self.observed_class() [ List, Item ]
      end

    After:
      class ListSweeper < ActiveRecord::Base
        observes List, Item
      end

* Fixed that conditions in has_many and has_and_belongs_to_many should be interpolated just like the finder_sql is

* Fixed Base#update_attribute to be indifferent to whether a string or symbol is used to describe the name

* Added Base#toggle(attribute) and Base#toggle!(attribute) that makes it easier to flip a switch or flag.

    Before: topic.update_attribute(:approved, !approved?)
    After : topic.toggle!(:approved)

* Added Base#increment!(attribute) and Base#decrement!(attribute) that also saves the records. Example:

    page.views # => 1
    page.increment!(:views) # executes an UPDATE statement
    page.views # => 2

    page.increment(:views).increment!(:views)
    page.views # => 4

* Added Base#increment(attribute) and Base#decrement(attribute) that encapsulates the += 1 and -= 1 patterns.




*1.14.2* (April 9th, 2005)

* Fixed calculations for the Oracle Adapter (closes #4626) [Michael Schoen]


*1.14.1* (April 6th, 2006)

* Fix type_name_with_module to handle type names that begin with '::'. Closes #4614. [Nicholas Seckar]

* Fixed that that multiparameter assignment doesn't work with aggregations (closes #4620) [Lars Pind]

* Enable Limit/Offset in Calculations (closes #4558) [lmarlow]

* Fixed that loading including associations returns all results if Load IDs For Limited Eager Loading returns none (closes #4528) [Rick Olson]

* Fixed HasManyAssociation#find bugs when :finder_sql is set #4600 [lagroue@free.fr]

* Allow AR::Base#respond_to? to behave when @attributes is nil [Ryan Davis]

* Support eager includes when going through a polymorphic has_many association. [Rick Olson]

* Added support for eagerly including polymorphic has_one associations. (closes #4525) [Rick Olson]

    class Post < ActiveRecord::Base
      has_one :tagging, :as => :taggable
    end

    Post.find :all, :include => :tagging

* Added descriptive error messages for invalid has_many :through associations: going through :has_one or :has_and_belongs_to_many [Rick Olson]

* Added support for going through a polymorphic has_many association: (closes #4401) [Rick Olson]

    class PhotoCollection < ActiveRecord::Base
      has_many :photos, :as => :photographic
      belongs_to :firm
    end

    class Firm < ActiveRecord::Base
      has_many :photo_collections
      has_many :photos, :through => :photo_collections
    end

* Multiple fixes and optimizations in PostgreSQL adapter, allowing ruby-postgres gem to work properly. [ruben.nine@gmail.com]

* Fixed that AssociationCollection#delete_all should work even if the records of the association are not loaded yet. [Florian Weber]

* Changed those private ActiveRecord methods to take optional third argument :auto instead of nil for performance optimizations.  (closes #4456) [Stefan]

* Private ActiveRecord methods add_limit!, add_joins!, and add_conditions! take an OPTIONAL third argument 'scope' (closes #4456) [Rick Olson]

* DEPRECATED: Using additional attributes on has_and_belongs_to_many associations. Instead upgrade your association to be a real join model [David Heinemeier Hansson]

* Fixed that records returned from has_and_belongs_to_many associations with additional attributes should be marked as read only (fixes #4512) [David Heinemeier Hansson]

* Do not implicitly mark recordss of has_many :through as readonly but do mark habtm records as readonly (eventually only on join tables without rich attributes). [Marcel Mollina Jr.]

* Fixed broken OCIAdapter #4457 [Michael Schoen]


*1.14.0* (March 27th, 2006)

* Replace 'rescue Object' with a finer grained rescue. Closes #4431. [Nicholas Seckar]

* Fixed eager loading so that an aliased table cannot clash with a has_and_belongs_to_many join table [Rick Olson]

* Add support for :include to with_scope [andrew@redlinesoftware.com]

* Support the use of public synonyms with the Oracle adapter; required ruby-oci8 v0.1.14 #4390 [Michael Schoen]

* Change periods (.) in table aliases to _'s.  Closes #4251 [jeff@ministrycentered.com]

* Changed has_and_belongs_to_many join to INNER JOIN for Mysql 3.23.x.  Closes #4348 [Rick Olson]

* Fixed issue that kept :select options from being scoped [Rick Olson]

* Fixed db_schema_import when binary types are present #3101 [David Heinemeier Hansson]

* Fixed that MySQL enums should always be returned as strings #3501 [David Heinemeier Hansson]

* Change has_many :through to use the :source option to specify the source association.  :class_name is now ignored. [Rick Olson]

    class Connection < ActiveRecord::Base
      belongs_to :user
      belongs_to :channel
    end

    class Channel < ActiveRecord::Base
      has_many :connections
      has_many :contacts, :through => :connections, :class_name => 'User' # OLD
      has_many :contacts, :through => :connections, :source => :user      # NEW
    end

* Fixed DB2 adapter so nullable columns will be determines correctly now and quotes from column default values will be removed #4350 [contact@maik-schmidt.de]

* Allow overriding of find parameters in scoped has_many :through calls [Rick Olson]

  In this example, :include => false disables the default eager association from loading.  :select changes the standard
  select clause.  :joins specifies a join that is added to the end of the has_many :through query.

    class Post < ActiveRecord::Base
      has_many :tags, :through => :taggings, :include => :tagging do
        def add_joins_and_select
          find :all, :select => 'tags.*, authors.id as author_id', :include => false,
            :joins => 'left outer join posts on taggings.taggable_id = posts.id left outer join authors on posts.author_id = authors.id'
        end
      end
    end

* Fixed that schema changes while the database was open would break any connections to an SQLite database (now we reconnect if that error is throw) [David Heinemeier Hansson]

* Don't classify the has_one class when eager loading, it is already singular. Add tests. (closes #4117) [Jonathan Viney]

* Quit ignoring default :include options in has_many :through calls [Mark James]

* Allow has_many :through associations to find the source association by setting a custom class (closes #4307) [Jonathan Viney]

* Eager Loading support added for has_many :through => :has_many associations (see below).  [Rick Olson]

* Allow has_many :through to work on has_many associations (closes #3864) [sco@scottraymond.net]  Example:

    class Firm < ActiveRecord::Base
      has_many :clients
      has_many :invoices, :through => :clients
    end

    class Client < ActiveRecord::Base
      belongs_to :firm
      has_many   :invoices
    end

    class Invoice < ActiveRecord::Base
      belongs_to :client
    end

* Raise error when trying to select many polymorphic objects with has_many :through or :include (closes #4226) [Josh Susser]

* Fixed has_many :through to include :conditions set on the :through association. closes #4020 [Jonathan Viney]

* Fix that has_many :through honors the foreign key set by the belongs_to association in the join model (closes #4259) [andylien@gmail.com / Rick Olson]

* SQL Server adapter gets some love #4298 [Ryan Tomayko]

* Added OpenBase database adapter that builds on top of the http://www.spice-of-life.net/ruby-openbase/ driver. All functionality except LIMIT/OFFSET is supported #3528 [derrickspell@cdmplus.com]

* Rework table aliasing to account for truncated table aliases.  Add smarter table aliasing when doing eager loading of STI associations. This allows you to use the association name in the order/where clause. [Jonathan Viney / Rick Olson] #4108 Example (SpecialComment is using STI):

    Author.find(:all, :include => { :posts => :special_comments }, :order => 'special_comments.body')

* Add AbstractAdapter#table_alias_for to create table aliases according to the rules of the current adapter. [Rick Olson]

* Provide access to the underlying database connection through Adapter#raw_connection. Enables the use of db-specific methods without complicating the adapters. #2090 [Michael Koziarski]

* Remove broken attempts at handling columns with a default of 'now()' in the postgresql adapter. #2257 [Michael Koziarski]

* Added connection#current_database that'll return of the current database (only works in MySQL, SQL Server, and Oracle so far -- please help implement for the rest of the adapters) #3663 [Tom Ward]

* Fixed that Migration#execute would have the table name prefix appended to its query #4110 [mark.imbriaco@pobox.com]

* Make all tinyint(1) variants act like boolean in mysql (tinyint(1) unsigned, etc.) [Jamis Buck]

* Use association's :conditions when eager loading. [Jeremy Evans] #4144

* Alias the has_and_belongs_to_many join table on eager includes. #4106 [Jeremy Evans]

  This statement would normally error because the projects_developers table is joined twice, and therefore joined_on would be ambiguous.

    Developer.find(:all, :include => {:projects => :developers}, :conditions => 'join_project_developers.joined_on IS NOT NULL')

* Oracle adapter gets some love #4230 [Michael Schoen]

    * Changes :text to CLOB rather than BLOB [Moses Hohman]
    * Fixes an issue with nil numeric length/scales (several)
    * Implements support for XMLTYPE columns [wilig / Kubo Takehiro]
    * Tweaks a unit test to get it all green again
    * Adds support for #current_database

* Added Base.abstract_class? that marks which classes are not part of the Active Record hierarchy #3704 [Rick Olson]

    class CachedModel < ActiveRecord::Base
      self.abstract_class = true
    end

    class Post < CachedModel
    end

    CachedModel.abstract_class?
    => true

    Post.abstract_class?
    => false

    Post.base_class
    => Post

    Post.table_name
    => 'posts'

* Allow :dependent options to be used with polymorphic joins. #3820 [Rick Olson]

    class Foo < ActiveRecord::Base
      has_many :attachments, :as => :attachable, :dependent => :delete_all
    end

* Nicer error message on has_many :through when :through reflection can not be found. #4042 [court3nay]

* Upgrade to Transaction::Simple 1.3 [Jamis Buck]

* Catch FixtureClassNotFound when using instantiated fixtures on a fixture that has no ActiveRecord model [Rick Olson]

* Allow ordering of calculated results and/or grouped fields in calculations [solo@gatelys.com]

* Make ActiveRecord::Base#save! return true instead of nil on success.  #4173 [johan@johansorensen.com]

* Dynamically set allow_concurrency.  #4044 [Stefan Kaes]

* Added Base#to_xml that'll turn the current record into a XML representation [David Heinemeier Hansson]. Example:

    topic.to_xml

  ...returns:

    <?xml version="1.0" encoding="UTF-8"?>
    <topic>
      <title>The First Topic</title>
      <author-name>David</author-name>
      <id type="integer">1</id>
      <approved type="boolean">false</approved>
      <replies-count type="integer">0</replies-count>
      <bonus-time type="datetime">2000-01-01 08:28:00</bonus-time>
      <written-on type="datetime">2003-07-16 09:28:00</written-on>
      <content>Have a nice day</content>
      <author-email-address>david@loudthinking.com</author-email-address>
      <parent-id></parent-id>
      <last-read type="date">2004-04-15</last-read>
    </topic>

  ...and you can configure with:

    topic.to_xml(:skip_instruct => true, :except => [ :id, bonus_time, :written_on, replies_count ])

  ...that'll return:

    <topic>
      <title>The First Topic</title>
      <author-name>David</author-name>
      <approved type="boolean">false</approved>
      <content>Have a nice day</content>
      <author-email-address>david@loudthinking.com</author-email-address>
      <parent-id></parent-id>
      <last-read type="date">2004-04-15</last-read>
    </topic>

  You can even do load first-level associations as part of the document:

    firm.to_xml :include => [ :account, :clients ]

  ...that'll return something like:

    <?xml version="1.0" encoding="UTF-8"?>
    <firm>
      <id type="integer">1</id>
      <rating type="integer">1</rating>
      <name>37signals</name>
      <clients>
        <client>
          <rating type="integer">1</rating>
          <name>Summit</name>
        </client>
        <client>
          <rating type="integer">1</rating>
          <name>Microsoft</name>
        </client>
      </clients>
      <account>
        <id type="integer">1</id>
        <credit-limit type="integer">50</credit-limit>
      </account>
    </firm>

* Allow :counter_cache to take a column name for custom counter cache columns [Jamis Buck]

* Documentation fixes for :dependent [robby@planetargon.com]

* Stop the MySQL adapter crashing when views are present. #3782 [Jonathan Viney]

* Don't classify the belongs_to class, it is already singular #4117 [keithm@infused.org]

* Allow set_fixture_class to take Classes instead of strings for a class in a module.  Raise FixtureClassNotFound if a fixture can't load.  [Rick Olson]

* Fix quoting of inheritance column for STI eager loading #4098 [Jonathan Viney <jonathan@bluewire.net.nz>]

* Added smarter table aliasing for eager associations for multiple self joins #3580 [Rick Olson]

    * The first time a table is referenced in a join, no alias is used.
    * After that, the parent class name and the reflection name are used.

        Tree.find(:all, :include => :children) # LEFT OUTER JOIN trees AS tree_children ...

    * Any additional join references get a numerical suffix like '_2', '_3', etc.

* Fixed eager loading problems with single-table inheritance #3580 [Rick Olson]. Post.find(:all, :include => :special_comments) now returns all posts, and any special comments that the posts may have. And made STI work with has_many :through and polymorphic belongs_to.

* Added cascading eager loading that allows for queries like Author.find(:all, :include=> { :posts=> :comments }), which will fetch all authors, their posts, and the comments belonging to those posts in a single query (using LEFT OUTER JOIN) #3913 [anna@wota.jp]. Examples:

    # cascaded in two levels
    >> Author.find(:all, :include=>{:posts=>:comments})
    => authors
         +- posts
              +- comments

    # cascaded in two levels and normal association
    >> Author.find(:all, :include=>[{:posts=>:comments}, :categorizations])
    => authors
         +- posts
              +- comments
         +- categorizations

    # cascaded in two levels with two has_many associations
    >> Author.find(:all, :include=>{:posts=>[:comments, :categorizations]})
    => authors
         +- posts
              +- comments
              +- categorizations

    # cascaded in three levels
    >> Company.find(:all, :include=>{:groups=>{:members=>{:favorites}}})
    => companies
         +- groups
              +- members
                   +- favorites

* Make counter cache work when replacing an association #3245 [eugenol@gmail.com]

* Make migrations verbose [Jamis Buck]

* Make counter_cache work with polymorphic belongs_to [Jamis Buck]

* Fixed that calling HasOneProxy#build_model repeatedly would cause saving to happen #4058 [anna@wota.jp]

* Added Sybase database adapter that relies on the Sybase Open Client bindings (see http://raa.ruby-lang.org/project/sybase-ctlib) #3765 [John Sheets]. It's almost completely Active Record compliant (including migrations), but has the following caveats:

    * Does not support DATE SQL column types; use DATETIME instead.
    * Date columns on HABTM join tables are returned as String, not Time.
    * Insertions are potentially broken for :polymorphic join tables
    * BLOB column access not yet fully supported

* Clear stale, cached connections left behind by defunct threads. [Jeremy Kemper]

* CHANGED DEFAULT: set ActiveRecord::Base.allow_concurrency to false.  Most AR usage is in single-threaded applications. [Jeremy Kemper]

* Renamed the "oci" adapter to "oracle", but kept the old name as an alias #4017 [Michael Schoen]

* Fixed that Base.save should always return false if the save didn't succeed, including if it has halted by before_save's #1861, #2477 [David Heinemeier Hansson]

* Speed up class -> connection caching and stale connection verification.  #3979 [Stefan Kaes]

* Add set_fixture_class to allow the use of table name accessors with models which use set_table_name. [Kevin Clark]

* Added that fixtures to placed in subdirectories of the main fixture files are also loaded #3937 [dblack@wobblini.net]

* Define attribute query methods to avoid method_missing calls. #3677 [Jonathan Viney]

* ActiveRecord::Base.remove_connection explicitly closes database connections and doesn't corrupt the connection cache. Introducing the disconnect! instance method for the PostgreSQL, MySQL, and SQL Server adapters; implementations for the others are welcome.  #3591 [Simon Stapleton, Tom Ward]

* Added support for nested scopes #3407 [anna@wota.jp]. Examples:

    Developer.with_scope(:find => { :conditions => "salary > 10000", :limit => 10 }) do
      Developer.find(:all)     # => SELECT * FROM developers WHERE (salary > 10000) LIMIT 10

      # inner rule is used. (all previous parameters are ignored)
      Developer.with_exclusive_scope(:find => { :conditions => "name = 'Jamis'" }) do
        Developer.find(:all)   # => SELECT * FROM developers WHERE (name = 'Jamis')
      end

      # parameters are merged
      Developer.with_scope(:find => { :conditions => "name = 'Jamis'" }) do
        Developer.find(:all)   # => SELECT * FROM developers WHERE (( salary > 10000 ) AND ( name = 'Jamis' )) LIMIT 10
      end
    end

* Fixed db2 connection with empty user_name and auth options #3622 [phurley@gmail.com]

* Fixed validates_length_of to work on UTF-8 strings by using characters instead of bytes #3699 [Masao Mutoh]

* Fixed that reflections would bleed across class boundaries in single-table inheritance setups #3796 [Lars Pind]

* Added calculations: Base.count, Base.average, Base.sum, Base.minimum, Base.maxmium, and the generic Base.calculate. All can be used with :group and :having. Calculations and statitics need no longer require custom SQL. #3958 [Rick Olson]. Examples:

    Person.average :age
    Person.minimum :age
    Person.maximum :age
    Person.sum :salary, :group => :last_name

* Renamed Errors#count to Errors#size but kept an alias for the old name (and included an alias for length too) #3920 [Luke Redpath]

* Reflections don't attempt to resolve module nesting of association classes. Simplify type computation. [Jeremy Kemper]

* Improved the Oracle OCI Adapter with better performance for column reflection (from #3210), fixes to migrations (from #3476 and #3742), tweaks to unit tests (from #3610), and improved documentation (from #2446) #3879 [Aggregated by schoenm@earthlink.net]

* Fixed that the schema_info table used by ActiveRecord::Schema.define should respect table pre- and suffixes #3834 [rubyonrails@atyp.de]

* Added :select option to Base.count that'll allow you to select something else than * to be counted on. Especially important for count queries using DISTINCT #3839 [Stefan Kaes]

* Correct syntax error in mysql DDL,  and make AAACreateTablesTest run first [Bob Silva]

* Allow :include to be used with has_many :through associations #3611 [Michael Schoen]

* PostgreSQL: smarter schema dumps using pk_and_sequence_for(table).  #2920 [Blair Zajac]

* SQLServer: more compatible limit/offset emulation.  #3779 [Tom Ward]

* Polymorphic join support for has_one associations (has_one :foo, :as => :bar)  #3785 [Rick Olson]

* PostgreSQL: correctly parse negative integer column defaults.  #3776 [bellis@deepthought.org]

* Fix problems with count when used with :include [Jeremy Hopple and Kevin Clark]

* ActiveRecord::RecordInvalid now states which validations failed in its default error message [Tobias Lütke]

* Using AssociationCollection#build with arrays of hashes should call build, not create [David Heinemeier Hansson]

* Remove definition of reloadable? from ActiveRecord::Base to make way for new Reloadable code. [Nicholas Seckar]

* Fixed schema handling for DB2 adapter that didn't work: an initial schema could be set, but it wasn't used when getting tables and indexes #3678 [Maik Schmidt]

* Support the :column option for remove_index with the PostgreSQL adapter. #3661 [Shugo Maeda]

* Add documentation for add_index and remove_index. #3600 [Manfred Stienstra <m.stienstra@fngtps.com>]

* If the OCI library is not available, raise an exception indicating as much. #3593 [Michael Schoen]

* Add explicit :order in finder tests as postgresql orders results differently by default. #3577. [Rick Olson]

* Make dynamic finders honor additional passed in :conditions. #3569 [Oleg Pudeyev <pudeyo@rpi.edu>, Marcel Molina Jr.]

* Show a meaningful error when the DB2 adapter cannot be loaded due to missing dependencies. [Nicholas Seckar]

* Make .count work for has_many associations with multi line finder sql [Michael Schoen]

* Add AR::Base.base_class for querying the ancestor AR::Base subclass [Jamis Buck]

* Allow configuration of the column used for optimistic locking [wilsonb@gmail.com]

* Don't hardcode 'id' in acts as list.  [ror@philippeapril.com]

* Fix date errors for SQLServer in association tests. #3406 [Kevin Clark]

* Escape database name in MySQL adapter when creating and dropping databases. #3409 [anna@wota.jp]

* Disambiguate table names for columns in validates_uniqueness_of's WHERE clause. #3423 [alex.borovsky@gmail.com]

* .with_scope imposed create parameters now bypass attr_protected [Tobias Lütke]

* Don't raise an exception when there are more keys than there are named bind variables when sanitizing conditions. [Marcel Molina Jr.]

* Multiple enhancements and adjustments to DB2 adaptor. #3377 [contact@maik-schmidt.de]

* Sanitize scoped conditions. [Marcel Molina Jr.]

* Added option to Base.reflection_of_all_associations to specify a specific association to scope the call. For example Base.reflection_of_all_associations(:has_many) [David Heinemeier Hansson]

* Added ActiveRecord::SchemaDumper.ignore_tables which tells SchemaDumper which tables to ignore. Useful for tables with funky column like the ones required for tsearch2. [Tobias Lütke]

* SchemaDumper now doesn't fail anymore when there are unknown column types in the schema. Instead the table is ignored and a Comment is left in the schema.rb. [Tobias Lütke]

* Fixed that saving a model with multiple habtm associations would only save the first one.  #3244 [yanowitz-rubyonrails@quantumfoam.org, Florian Weber]

* Fix change_column to work with PostgreSQL 7.x and 8.x.  #3141 [wejn@box.cz, Rick Olson, Scott Barron]

* removed :piggyback in favor of just allowing :select on :through associations. [Tobias Lütke]

* made method missing delegation to class methods on relation target work on :through associations. [Tobias Lütke]

* made .find() work on :through relations. [Tobias Lütke]

* Fix typo in association docs. #3296. [Blair Zajac]

* Fixed :through relations when using STI inherited classes would use the inherited class's name as foreign key on the join model [Tobias Lütke]

*1.13.2* (December 13th, 2005)

* Become part of Rails 1.0

* MySQL: allow encoding option for mysql.rb driver.  [Jeremy Kemper]

* Added option inheritance for find calls on has_and_belongs_to_many and has_many assosociations [David Heinemeier Hansson]. Example:

    class Post
      has_many :recent_comments, :class_name => "Comment", :limit => 10, :include => :author
    end

    post.recent_comments.find(:all) # Uses LIMIT 10 and includes authors
    post.recent_comments.find(:all, :limit => nil) # Uses no limit but include authors
    post.recent_comments.find(:all, :limit => nil, :include => nil) # Uses no limit and doesn't include authors

* Added option to specify :group, :limit, :offset, and :select options from find on has_and_belongs_to_many and has_many assosociations [David Heinemeier Hansson]

* MySQL: fixes for the bundled mysql.rb driver.  #3160 [Justin Forder]

* SQLServer: fix obscure optimistic locking bug.  #3068 [kajism@yahoo.com]

* SQLServer: support uniqueidentifier columns.  #2930 [keithm@infused.org]

* SQLServer: cope with tables names qualified by owner.  #3067 [jeff@ministrycentered.com]

* SQLServer: cope with columns with "desc" in the name.  #1950 [Ron Lusk, Ryan Tomayko]

* SQLServer: cope with primary keys with "select" in the name.  #3057 [rdifrango@captechventures.com]

* Oracle: active? performs a select instead of a commit.  #3133 [Michael Schoen]

* MySQL: more robust test for nullified result hashes.  #3124 [Stefan Kaes]

* Reloading an instance refreshes its aggregations as well as its associations.  #3024 [François Beausoleil]

* Fixed that using :include together with :conditions array in Base.find would cause NoMethodError #2887 [Paul Hammmond]

* PostgreSQL: more robust sequence name discovery.  #3087 [Rick Olson]

* Oracle: use syntax compatible with Oracle 8.  #3131 [Michael Schoen]

* MySQL: work around ruby-mysql/mysql-ruby inconsistency with mysql.stat.  Eliminate usage of mysql.ping because it doesn't guarantee reconnect.  Explicitly close and reopen the connection instead.  [Jeremy Kemper]

* Added preliminary support for polymorphic associations [David Heinemeier Hansson]

* Added preliminary support for join models [David Heinemeier Hansson]

* Allow validate_uniqueness_of to be scoped by more than just one column.  #1559. [jeremy@jthopple.com, Marcel Molina Jr.]

* Firebird: active? and reconnect! methods for handling stale connections.  #428 [Ken Kunz <kennethkunz@gmail.com>]

* Firebird: updated for FireRuby 0.4.0.  #3009 [Ken Kunz <kennethkunz@gmail.com>]

* MySQL and PostgreSQL: active? compatibility with the pure-Ruby driver.  #428 [Jeremy Kemper]

* Oracle: active? check pings the database rather than testing the last command status.  #428 [Michael Schoen]

* SQLServer: resolve column aliasing/quoting collision when using limit or offset in an eager find.  #2974 [kajism@yahoo.com]

* Reloading a model doesn't lose track of its connection.  #2996 [junk@miriamtech.com, Jeremy Kemper]

* Fixed bug where using update_attribute after pushing a record to a habtm association of the object caused duplicate rows in the join table. #2888 [colman@rominato.com, Florian Weber, Michael Schoen]

* MySQL, PostgreSQL: reconnect! also reconfigures the connection.  Otherwise, the connection 'loses' its settings if it times out and is reconnected.  #2978 [Shugo Maeda]

* has_and_belongs_to_many: use JOIN instead of LEFT JOIN.  [Jeremy Kemper]

* MySQL: introduce :encoding option to specify the character set for client, connection, and results.  Only available for MySQL 4.1 and later with the mysql-ruby driver.  Do SHOW CHARACTER SET in mysql client to see available encodings.  #2975 [Shugo Maeda]

* Add tasks to create, drop and rebuild the MySQL and PostgreSQL test  databases. [Marcel Molina Jr.]

* Correct boolean handling in generated reader methods.  #2945 [Don Park, Stefan Kaes]

* Don't generate read methods for columns whose names are not valid ruby method names.  #2946 [Stefan Kaes]

* Document :force option to create_table.  #2921 [Blair Zajac <blair@orcaware.com>]

* Don't add the same conditions twice in has_one finder sql.  #2916 [Jeremy Evans]

* Rename Version constant to VERSION. #2802 [Marcel Molina Jr.]

* Introducing the Firebird adapter.  Quote columns and use attribute_condition more consistently.  Setup guide: http://wiki.rubyonrails.com/rails/pages/Firebird+Adapter  #1874 [Ken Kunz <kennethkunz@gmail.com>]

* SQLServer: active? and reconnect! methods for handling stale connections.  #428 [kajism@yahoo.com, Tom Ward <tom@popdog.net>]

* Associations handle case-equality more consistently: item.parts.is_a?(Array) and item.parts === Array.  #1345 [MarkusQ@reality.com]

* SQLServer: insert uses given primary key value if not nil rather than SELECT @@IDENTITY.  #2866 [kajism@yahoo.com, Tom Ward <tom@popdog.net>]

* Oracle: active? and reconnect! methods for handling stale connections.  Optionally retry queries after reconnect.  #428 [Michael Schoen <schoenm@earthlink.net>]

* Correct documentation for Base.delete_all.  #1568 [Newhydra]

* Oracle: test case for column default parsing.  #2788 [Michael Schoen <schoenm@earthlink.net>]

* Update documentation for Migrations.  #2861 [Tom Werner <tom@cube6media.com>]

* When AbstractAdapter#log rescues an exception, attempt to detect and reconnect to an inactive database connection.  Connection adapter must respond to the active? and reconnect! instance methods.  Initial support for PostgreSQL, MySQL, and SQLite.  Make certain that all statements which may need reconnection are performed within a logged block: for example, this means no avoiding log(sql, name) { } if @logger.nil?  #428 [Jeremy Kemper]

* Oracle: Much faster column reflection.  #2848 [Michael Schoen <schoenm@earthlink.net>]

* Base.reset_sequence_name analogous to reset_table_name (mostly useful for testing).  Base.define_attr_method allows nil values.  [Jeremy Kemper]

* PostgreSQL: smarter sequence name defaults, stricter last_insert_id, warn on pk without sequence.  [Jeremy Kemper]

* PostgreSQL: correctly discover custom primary key sequences.  #2594 [Blair Zajac <blair@orcaware.com>, meadow.nnick@gmail.com, Jeremy Kemper]

* SQLServer: don't report limits for unsupported field types.  #2835 [Ryan Tomayko]

* Include the Enumerable module in ActiveRecord::Errors.  [Rick Bradley <rick@rickbradley.com>]

* Add :group option, correspond to GROUP BY, to the find method and to the has_many association.  #2818 [rubyonrails@atyp.de]

* Don't cast nil or empty strings to a dummy date.  #2789 [Rick Bradley <rick@rickbradley.com>]

* acts_as_list plays nicely with inheritance by remembering the class which declared it.  #2811 [rephorm@rephorm.com]

* Fix sqlite adaptor's detection of missing dbfile or database declaration. [Nicholas Seckar]

* Fixed acts_as_list for definitions without an explicit :order #2803 [Jonathan Viney]

* Upgrade bundled ruby-mysql 0.2.4 with mysql411 shim (see #440) to ruby-mysql 0.2.6 with a patchset for 4.1 protocol support.  Local change [301] is now a part of the main driver; reapplied local change [2182].  Removed GC.start from Result.free.  [tommy@tmtm.org, akuroda@gmail.com, Doug Fales <doug.fales@gmail.com>, Jeremy Kemper]

* Correct handling of complex order clauses with SQL Server limit emulation.  #2770 [Tom Ward <tom@popdog.net>, Matt B.]

* Correct whitespace problem in Oracle default column value parsing.  #2788 [rick@rickbradley.com]

* Destroy associated has_and_belongs_to_many records after all before_destroy callbacks but before destroy.  This allows you to act on the habtm association as you please while preserving referential integrity.  #2065 [larrywilliams1@gmail.com, sam.kirchmeier@gmail.com, elliot@townx.org, Jeremy Kemper]

* Deprecate the old, confusing :exclusively_dependent option in favor of :dependent => :delete_all.  [Jeremy Kemper]

* More compatible Oracle column reflection.  #2771 [Ryan Davis <ryand-ruby@zenspider.com>, Michael Schoen <schoenm@earthlink.net>]


*1.13.0* (November 7th, 2005)

* Fixed faulty regex in get_table_name method (SQLServerAdapter) #2639 [Ryan Tomayko]

* Added :include as an option for association declarations [David Heinemeier Hansson]. Example:

    has_many :posts, :include => [ :author, :comments ]

* Rename Base.constrain to Base.with_scope so it doesn't conflict with existing concept of database constraints.  Make scoping more robust: uniform method => parameters, validated method names and supported finder parameters, raise exception on nested scopes.  [Jeremy Kemper]  Example:

    Comment.with_scope(:find => { :conditions => 'active=true' }, :create => { :post_id => 5 }) do
      # Find where name = ? and active=true
      Comment.find :all, :conditions => ['name = ?', name]
      # Create comment associated with :post_id
      Comment.create :body => "Hello world"
    end

* Fixed that SQL Server should ignore :size declarations on anything but integer and string in the agnostic schema representation #2756 [Ryan Tomayko]

* Added constrain scoping for creates using a hash of attributes bound to the :creation key [David Heinemeier Hansson]. Example:

    Comment.constrain(:creation => { :post_id => 5 }) do
      # Associated with :post_id
      Comment.create :body => "Hello world"
    end

  This is rarely used directly, but allows for find_or_create on associations. So you can do:

    # If the tag doesn't exist, a new one is created that's associated with the person
    person.tags.find_or_create_by_name("Summer")

* Added find_or_create_by_X as a second type of dynamic finder that'll create the record if it doesn't already exist [David Heinemeier Hansson]. Example:

    # No 'Summer' tag exists
    Tag.find_or_create_by_name("Summer") # equal to Tag.create(:name => "Summer")

    # Now the 'Summer' tag does exist
    Tag.find_or_create_by_name("Summer") # equal to Tag.find_by_name("Summer")

* Added extension capabilities to has_many and has_and_belongs_to_many proxies [David Heinemeier Hansson]. Example:

    class Account < ActiveRecord::Base
      has_many :people do
        def find_or_create_by_name(name)
          first_name, *last_name = name.split
          last_name = last_name.join " "

          find_or_create_by_first_name_and_last_name(first_name, last_name)
        end
      end
    end

    person = Account.find(:first).people.find_or_create_by_name("David Heinemeier Hansson")
    person.first_name # => "David"
    person.last_name  # => "Heinemeier Hansson"

  Note that the anoymous module must be declared using brackets, not do/end (due to order of evaluation).

* Omit internal dtproperties table from SQLServer table list.  #2729 [Ryan Tomayko]

* Quote column names in generated SQL.  #2728 [Ryan Tomayko]

* Correct the pure-Ruby MySQL 4.1.1 shim's version test.  #2718 [Jeremy Kemper]

* Add Model.create! to match existing model.save! method.  When save! raises RecordInvalid, you can catch the exception, retrieve the invalid record (invalid_exception.record), and see its errors (invalid_exception.record.errors).  [Jeremy Kemper]

* Correct fixture behavior when table name pluralization is off.  #2719 [Rick Bradley <rick@rickbradley.com>]

* Changed :dbfile to :database for SQLite adapter for consistency (old key still works as an alias) #2644 [Dan Peterson]

* Added migration support for Oracle #2647 [Michael Schoen]

* Worked around that connection can't be reset if allow_concurrency is off.  #2648 [Michael Schoen <schoenm@earthlink.net>]

* Fixed SQL Server adapter to pass even more tests and do even better #2634 [Ryan Tomayko]

* Fixed SQL Server adapter so it honors options[:conditions] when applying :limits #1978 [Tom Ward]

* Added migration support to SQL Server adapter (please someone do the same for Oracle and DB2) #2625 [Tom Ward]

* Use AR::Base.silence rather than AR::Base.logger.silence in fixtures to preserve Log4r compatibility.  #2618 [dansketcher@gmail.com]

* Constraints are cloned so they can't be inadvertently modified while they're
in effect.  Added :readonly finder constraint.  Calling an association collection's class method (Part.foobar via item.parts.foobar) constrains :readonly => false since the collection's :joins constraint would otherwise force it to true.  [Jeremy Kemper <rails@bitsweat.net>]

* Added :offset and :limit to the kinds of options that Base.constrain can use #2466 [duane.johnson@gmail.com]

* Fixed handling of nil number columns on Oracle and cleaned up tests for Oracle in general #2555 [Michael Schoen]

* Added quoted_true and quoted_false methods and tables to db2_adapter and cleaned up tests for DB2 #2493, #2624 [maik schmidt]


*1.12.2* (October 26th, 2005)

* Allow symbols to rename columns when using SQLite adapter. #2531 [Kevin Clark]

* Map Active Record time to SQL TIME.  #2575, #2576 [Robby Russell <robby@planetargon.com>]

* Clarify semantics of ActiveRecord::Base#respond_to?  #2560 [Stefan Kaes]

* Fixed Association#clear for associations which have not yet been accessed. #2524 [Patrick Lenz <patrick@lenz.sh>]

* HABTM finders shouldn't return readonly records.  #2525 [Patrick Lenz <patrick@lenz.sh>]

* Make all tests runnable on their own. #2521. [Blair Zajac <blair@orcaware.com>]


*1.12.1* (October 19th, 2005)

* Always parenthesize :conditions options so they may be safely combined with STI and constraints.

* Correct PostgreSQL primary key sequence detection.  #2507 [tmornini@infomania.com]

* Added support for using limits in eager loads that involve has_many and has_and_belongs_to_many associations


*1.12.0* (October 16th, 2005)

* Update/clean up documentation (rdoc)

* PostgreSQL sequence support.  Use set_sequence_name in your model class to specify its primary key sequence.  #2292 [Rick Olson <technoweenie@gmail.com>, Robby Russell <robby@planetargon.com>]

* Change default logging colors to work on both white and black backgrounds. [Sam Stephenson]

* YAML fixtures support ordered hashes for fixtures with foreign key dependencies in the same table.  #1896 [purestorm@ggnore.net]

* :dependent now accepts :nullify option. Sets the foreign key of the related objects to NULL instead of deleting them. #2015 [Robby Russell <robby@planetargon.com>]

* Introduce read-only records.  If you call object.readonly! then it will mark the object as read-only and raise ReadOnlyRecord if you call object.save.  object.readonly? reports whether the object is read-only.  Passing :readonly => true to any finder method will mark returned records as read-only.  The :joins option now implies :readonly, so if you use this option, saving the same record will now fail.  Use find_by_sql to work around.

* Avoid memleak in dev mode when using fcgi

* Simplified .clear on active record associations by using the existing delete_records method. #1906 [Caleb <me@cpb.ca>]

* Delegate access to a customized primary key to the conventional id method. #2444. [Blair Zajac <blair@orcaware.com>]

* Fix errors caused by assigning a has-one or belongs-to property to itself

* Add ActiveRecord::Base.schema_format setting which specifies how databases should be dumped [Sam Stephenson]

* Update DB2 adapter. #2206. [contact@maik-schmidt.de]

* Corrections to SQLServer native data types. #2267.  [rails.20.clarry@spamgourmet.com]

* Deprecated ActiveRecord::Base.threaded_connection in favor of ActiveRecord::Base.allow_concurrency.

* Protect id attribute from mass assigment even when the primary key is set to something else. #2438. [Blair Zajac <blair@orcaware.com>]

* Misc doc fixes (typos/grammar/etc.). #2430. [coffee2code]

* Add test coverage for content_columns. #2432. [coffee2code]

* Speed up for unthreaded environments. #2431. [Stefan Kaes]

* Optimization for Mysql selects using mysql-ruby extension greater than 2.6.3.  #2426. [Stefan Kaes]

* Speed up the setting of table_name. #2428. [Stefan Kaes]

* Optimize instantiation of STI subclass records. In partial fullfilment of #1236. [Stefan Kaes]

* Fix typo of 'constrains' to 'contraints'. #2069. [Michael Schuerig <michael@schuerig.de>]

* Optimization refactoring for add_limit_offset!. In partial fullfilment of #1236. [Stefan Kaes]

* Add ability to get all siblings, including the current child, with acts_as_tree. Recloses #2140. [Michael Schuerig <michael@schuerig.de>]

* Add geometric type for postgresql adapter. #2233 [Andrew Kaspick]

* Add option (true by default) to generate reader methods for each attribute of a record to avoid the overhead of calling method missing. In partial fullfilment of #1236. [Stefan Kaes]

* Add convenience predicate methods on Column class. In partial fullfilment of #1236. [Stefan Kaes]

* Raise errors when invalid hash keys are passed to ActiveRecord::Base.find. #2363  [Chad Fowler <chad@chadfowler.com>, Nicholas Seckar]

* Added :force option to create_table that'll try to drop the table if it already exists before creating

* Fix transactions so that calling return while inside a transaction will not leave an open transaction on the connection. [Nicholas Seckar]

* Use foreign_key inflection uniformly.  #2156 [Blair Zajac <blair@orcaware.com>]

* model.association.clear should destroy associated objects if :dependent => true instead of nullifying their foreign keys.  #2221 [joergd@pobox.com, ObieFernandez <obiefernandez@gmail.com>]

* Returning false from before_destroy should cancel the action.  #1829 [Jeremy Huffman]

* Recognize PostgreSQL NOW() default as equivalent to CURRENT_TIMESTAMP or CURRENT_DATE, depending on the column's type.  #2256 [mat <mat@absolight.fr>]

* Extensive documentation for the abstract database adapter.  #2250 [François Beausoleil <fbeausoleil@ftml.net>]

* Clean up Fixtures.reset_sequences for PostgreSQL.  Handle tables with no rows and models with custom primary keys.  #2174, #2183 [jay@jay.fm, Blair Zajac <blair@orcaware.com>]

* Improve error message when nil is assigned to an attr which validates_size_of within a range.  #2022 [Manuel Holtgrewe <purestorm@ggnore.net>]

* Make update_attribute use the same writer method that update_attributes uses.
 #2237 [trevor@protocool.com]

* Make migrations honor table name prefixes and suffixes. #2298 [Jakob Skjerning, Marcel Molina Jr.]

* Correct and optimize PostgreSQL bytea escaping.  #1745, #1837 [dave@cherryville.org, ken@miriamtech.com, bellis@deepthought.org]

* Fixtures should only reset a PostgreSQL sequence if it corresponds to an integer primary key named id.  #1749 [chris@chrisbrinker.com]

* Standardize the interpretation of boolean columns in the Mysql and Sqlite adapters. (Use MysqlAdapter.emulate_booleans = false to disable this behavior)

* Added new symbol-driven approach to activating observers with Base#observers= [David Heinemeier Hansson]. Example:

    ActiveRecord::Base.observers = :cacher, :garbage_collector

* Added AbstractAdapter#select_value and AbstractAdapter#select_values as convenience methods for selecting single values, instead of hashes, of the first column in a SELECT #2283 [solo@gatelys.com]

* Wrap :conditions in parentheses to prevent problems with OR's #1871 [Jamis Buck]

* Allow the postgresql adapter to work with the SchemaDumper. [Jamis Buck]

* Add ActiveRecord::SchemaDumper for dumping a DB schema to a pure-ruby file, making it easier to consolidate large migration lists and port database schemas between databases. [Jamis Buck]

* Fixed migrations for Windows when using more than 10 [David Naseby]

* Fixed that the create_x method from belongs_to wouldn't save the association properly #2042 [Florian Weber]

* Fixed saving a record with two unsaved belongs_to associations pointing to the same object #2023 [Tobias Lütke]

* Improved migrations' behavior when the schema_info table is empty. [Nicholas Seckar]

* Fixed that Observers didn't observe sub-classes #627 [Florian Weber]

* Fix eager loading error messages, allow :include to specify tables using strings or symbols. Closes #2222 [Marcel Molina Jr.]

* Added check for RAILS_CONNECTION_ADAPTERS on startup and only load the connection adapters specified within if its present (available in Rails through config.connection_adapters using the new config) #1958 [skae]

* Fixed various problems with has_and_belongs_to_many when using customer finder_sql #2094 [Florian Weber]

* Added better exception error when unknown column types are used with migrations #1814 [François Beausoleil]

* Fixed "connection lost" issue with the bundled Ruby/MySQL driver (would kill the app after 8 hours of inactivity) #2163, #428 [kajism@yahoo.com]

* Fixed comparison of Active Record objects so two new objects are not equal #2099 [deberg]

* Fixed that the SQL Server adapter would sometimes return DBI::Timestamp objects instead of Time #2127 [Tom Ward]

* Added the instance methods #root and #ancestors on acts_as_tree and fixed siblings to not include the current node #2142, #2140 [coffee2code]

* Fixed that Active Record would call SHOW FIELDS twice (or more) for the same model when the cached results were available #1947 [sd@notso.net]

* Added log_level and use_silence parameter to ActiveRecord::Base.benchmark. The first controls at what level the benchmark statement will be logged (now as debug, instead of info) and the second that can be passed false to include all logging statements during the benchmark block/

* Make sure the schema_info table is created before querying the current version #1903

* Fixtures ignore table name prefix and suffix #1987 [Jakob Skjerning]

* Add documentation for index_type argument to add_index method for migrations #2005 [Blaine]

* Modify read_attribute to allow a symbol argument #2024 [Ken Kunz]

* Make destroy return self #1913 [Sebastian Kanthak]

* Fix typo in validations documentation #1938 [court3nay]

* Make acts_as_list work for insert_at(1) #1966 [hensleyl@papermountain.org]

* Fix typo in count_by_sql documentation #1969 [Alexey Verkhovsky]

* Allow add_column and create_table to specify NOT NULL #1712 [emptysands@gmail.com]

* Fix create_table so that id column is implicitly added [Rick Olson]

* Default sequence names for Oracle changed to #{table_name}_seq, which is the most commonly used standard. In addition, a new method ActiveRecord::Base#set_sequence_name allows the developer to set the sequence name per model. This is a non-backwards-compatible change -- anyone using the old-style "rails_sequence" will need to either create new sequences, or set: ActiveRecord::Base.set_sequence_name = "rails_sequence" #1798

* OCIAdapter now properly handles synonyms, which are commonly used to separate out the schema owner from the application user #1798

* Fixed the handling of camelCase columns names in Oracle #1798

* Implemented for OCI the Rakefile tasks of :clone_structure_to_test, :db_structure_dump, and :purge_test_database, which enable Oracle folks to enjoy all the agile goodness of Rails for testing. Note that the current implementation is fairly limited -- only tables and sequences are cloned, not constraints or indexes. A full clone in Oracle generally requires some manual effort, and is version-specific. Post 9i, Oracle recommends the use of the DBMS_METADATA package, though that approach requires editing of the physical characteristics generated #1798

* Fixed the handling of multiple blob columns in Oracle if one or more of them are null #1798

* Added support for calling constrained class methods on has_many and has_and_belongs_to_many collections #1764 [Tobias Lütke]

    class Comment < AR:B
      def self.search(q)
        find(:all, :conditions => ["body = ?", q])
      end
    end

    class Post < AR:B
      has_many :comments
    end

    Post.find(1).comments.search('hi') # => SELECT * from comments WHERE post_id = 1 AND body = 'hi'

  NOTICE: This patch changes the underlying SQL generated by has_and_belongs_to_many queries. If your relying on that, such as
  by explicitly referencing the old t and j aliases, you'll need to update your code. Of course, you _shouldn't_ be relying on
  details like that no less than you should be diving in to touch private variables. But just in case you do, consider yourself
  noticed :)

* Added migration support for SQLite (using temporary tables to simulate ALTER TABLE) #1771 [Sam Stephenson]

* Remove extra definition of supports_migrations? from abstract_adaptor.rb [Nicholas Seckar]

* Fix acts_as_list so that moving next-to-last item to the bottom does not result in duplicate item positions

* Fixed incompatibility in DB2 adapter with the new limit/offset approach #1718 [Maik Schmidt]

* Added :select option to find which can specify a different value than the default *, like find(:all, :select => "first_name, last_name"), if you either only want to select part of the columns or exclude columns otherwise included from a join #1338 [Stefan Kaes]


*1.11.1* (11 July, 2005)

* Added support for limit and offset with eager loading of has_one and belongs_to associations. Using the options with has_many and has_and_belongs_to_many associations will now raise an ActiveRecord::ConfigurationError #1692 [Rick Olson]

* Fixed that assume_bottom_position (in acts_as_list) could be called on items already last in the list and they would move one position away from the list #1648 [tyler@kianta.com]

* Added ActiveRecord::Base.threaded_connections flag to turn off 1-connection per thread (required for thread safety). By default it's on, but WEBrick in Rails need it off #1685 [Sam Stephenson]

* Correct reflected table name for singular associations.  #1688 [court3nay]

* Fixed optimistic locking with SQL Server #1660 [tom@popdog.net]

* Added ActiveRecord::Migrator.migrate that can figure out whether to go up or down based on the target version and the current

* Added better error message for "packets out of order" #1630 [court3nay]

* Fixed first run of "rake migrate" on PostgreSQL by not expecting a return value on the id #1640


*1.11.0* (6 July, 2005)

* Fixed that Yaml error message in fixtures hid the real error #1623 [Nicholas Seckar]

* Changed logging of SQL statements to use the DEBUG level instead of INFO

* Added new Migrations framework for describing schema transformations in a way that can be easily applied across multiple databases #1604 [Tobias Lütke] See documentation under ActiveRecord::Migration and the additional support in the Rails rakefile/generator.

* Added callback hooks to association collections #1549 [Florian Weber]. Example:

    class Project
      has_and_belongs_to_many :developers, :before_add => :evaluate_velocity

      def evaluate_velocity(developer)
        ...
      end
    end

  ..raising an exception will cause the object not to be added (or removed, with before_remove).


* Fixed Base.content_columns call for SQL Server adapter #1450 [DeLynn Berry]

* Fixed Base#write_attribute to work with both symbols and strings #1190 [Paul Legato]

* Fixed that has_and_belongs_to_many didn't respect single table inheritance types #1081 [Florian Weber]

* Speed up ActiveRecord#method_missing for the common case (read_attribute).

* Only notify observers on after_find and after_initialize if these methods are defined on the model.  #1235 [Stefan Kaes]

* Fixed that single-table inheritance sub-classes couldn't be used to limit the result set with eager loading #1215 [Chris McGrath]

* Fixed validates_numericality_of to work with overrided getter-method when :allow_nil is on #1316 [raidel@onemail.at]

* Added roots, root, and siblings to the batch of methods added by acts_as_tree #1541 [Michael Schuerig]

* Added support for limit/offset with the MS SQL Server driver so that pagination will now work #1569 [DeLynn Berry]

* Added support for ODBC connections to MS SQL Server so you can connect from a non-Windows machine #1569 [Mark Imbriaco/DeLynn Berry]

* Fixed that multiparameter posts ignored attr_protected #1532 [alec+rails@veryclever.net]

* Fixed problem with eager loading when using a has_and_belongs_to_many association using :association_foreign_key #1504 [flash@vanklinkenbergsoftware.nl]

* Fixed Base#find to honor the documentation on how :joins work and make them consistent with Base#count #1405 [pritchie@gmail.com]. What used to be:

    Developer.find :all, :joins => 'developers_projects', :conditions => 'id=developer_id AND project_id=1'

  ...should instead be:

    Developer.find(
      :all,
      :joins => 'LEFT JOIN developers_projects ON developers.id = developers_projects.developer_id',
      :conditions => 'project_id=1'
    )

* Fixed that validations didn't respecting custom setting for too_short, too_long messages #1437 [Marcel Molina Jr.]

* Fixed that clear_association_cache doesn't delete new associations on new records (so you can safely place new records in the session with Action Pack without having new associations wiped) #1494 [cluon]

* Fixed that calling Model.find([]) returns [] and doesn't throw an exception #1379

* Fixed that adding a record to a has_and_belongs_to collection would always save it -- now it only saves if its a new record #1203 [Alisdair McDiarmid]

* Fixed saving of in-memory association structures to happen as a after_create/after_update callback instead of after_save -- that way you can add new associations in after_create/after_update callbacks without getting them saved twice

* Allow any Enumerable, not just Array, to work as bind variables #1344 [Jeremy Kemper]

* Added actual database-changing behavior to collection assigment for has_many and has_and_belongs_to_many #1425 [Sebastian Kanthak].
  Example:

    david.projects = [Project.find(1), Project.new("name" => "ActionWebSearch")]
    david.save

  If david.projects already contain the project with ID 1, this is left unchanged. Any other projects are dropped. And the new
  project is saved when david.save is called.

  Also included is a way to do assignments through IDs, which is perfect for checkbox updating, so you get to do:

    david.project_ids = [1, 5, 7]

* Corrected typo in find SQL for has_and_belongs_to_many.  #1312 [ben@bensinclair.com]

* Fixed sanitized conditions for has_many finder method.  #1281 [jackc@hylesanderson.com, pragdave, Tobias Lütke]

* Comprehensive PostgreSQL schema support.  Use the optional schema_search_path directive in database.yml to give a comma-separated list of schemas to search for your tables.  This allows you, for example, to have tables in a shared schema without having to use a custom table name.  See http://www.postgresql.org/docs/8.0/interactive/ddl-schemas.html to learn more.  #827 [dave@cherryville.org]

* Corrected @@configurations typo #1410 [david@ruppconsulting.com]

* Return PostgreSQL columns in the order they were declared #1374 [perlguy@gmail.com]

* Allow before/after update hooks to work on models using optimistic locking

* Eager loading of dependent has_one associations won't delete the association #1212

* Added a second parameter to the build and create method for has_one that controls whether the existing association should be replaced (which means nullifying its foreign key as well). By default this is true, but false can be passed to prevent it.

* Using transactional fixtures now causes the data to be loaded only once.

* Added fixture accessor methods that can be used when instantiated fixtures are disabled.

    fixtures :web_sites

    def test_something
      assert_equal "Ruby on Rails", web_sites(:rubyonrails).name
    end

* Added DoubleRenderError exception that'll be raised if render* is called twice #518 [Nicholas Seckar]

* Fixed exceptions occuring after render has been called #1096 [Nicholas Seckar]

* CHANGED: validates_presence_of now uses Errors#add_on_blank, which will make "  " fail the validation where it didn't before #1309

* Added Errors#add_on_blank which works like Errors#add_on_empty, but uses Object#blank? instead

* Added the :if option to all validations that can either use a block or a method pointer to determine whether the validation should be run or not. #1324 [Duane Johnson/jhosteny]. Examples:

  Conditional validations such as the following are made possible:
    validates_numericality_of :income, :if => :employed?

  Conditional validations can also solve the salted login generator problem:
    validates_confirmation_of :password, :if => :new_password?

  Using blocks:
    validates_presence_of :username, :if => Proc.new { |user| user.signup_step > 1 }

* Fixed use of construct_finder_sql when using :join #1288 [dwlt@dwlt.net]

* Fixed that :delete_sql in has_and_belongs_to_many associations couldn't access record properties #1299 [Rick Olson]

* Fixed that clone would break when an aggregate had the same name as one of its attributes #1307 [Jeremy Kemper]

* Changed that destroying an object will only freeze the attributes hash, which keeps the object from having attributes changed (as that wouldn't make sense), but allows for the querying of associations after it has been destroyed.

* Changed the callbacks such that observers are notified before the in-object callbacks are triggered. Without this change, it wasn't possible to act on the whole object in something like a before_destroy observer without having the objects own callbacks (like deleting associations) called first.

* Added option for passing an array to the find_all version of the dynamic finders and have it evaluated as an IN fragment. Example:

    # SELECT * FROM topics WHERE title IN ('First', 'Second')
    Topic.find_all_by_title(["First", "Second"])

* Added compatibility with camelCase column names for dynamic finders #533 [Dee Zsombor]

* Fixed extraneous comma in count() function that made it not work with joins #1156 [Jarkko Laine/Dee Zsombor]

* Fixed incompatibility with Base#find with an array of ids that would fail when using eager loading #1186 [Alisdair McDiarmid]

* Fixed that validate_length_of lost :on option when :within was specified #1195 [jhosteny@mac.com]

* Added encoding and min_messages options for PostgreSQL #1205 [Shugo Maeda]. Configuration example:

    development:
      adapter: postgresql
      database: rails_development
      host: localhost
      username: postgres
      password:
      encoding: UTF8
      min_messages: ERROR

* Fixed acts_as_list where deleting an item that was removed from the list would ruin the positioning of other list items #1197 [Jamis Buck]

* Added validates_exclusion_of as a negative of validates_inclusion_of

* Optimized counting of has_many associations by setting the association to empty if the count is 0 so repeated calls doesn't trigger database calls


*1.10.1* (20th April, 2005)

* Fixed frivilous database queries being triggered with eager loading on empty associations and other things

* Fixed order of loading in eager associations

* Fixed stray comma when using eager loading and ordering together from has_many associations #1143


*1.10.0* (19th April, 2005)

* Added eager loading of associations as a way to solve the N+1 problem more gracefully without piggy-back queries. Example:

    for post in Post.find(:all, :limit => 100)
      puts "Post:            " + post.title
      puts "Written by:      " + post.author.name
      puts "Last comment on: " + post.comments.first.created_on
    end

  This used to generate 301 database queries if all 100 posts had both author and comments. It can now be written as:

    for post in Post.find(:all, :limit => 100, :include => [ :author, :comments ])

  ...and the number of database queries needed is now 1.

* Added new unified Base.find API and deprecated the use of find_first and find_all. See the documentation for Base.find. Examples:

    Person.find(1, :conditions => "administrator = 1", :order => "created_on DESC")
    Person.find(1, 5, 6, :conditions => "administrator = 1", :order => "created_on DESC")
    Person.find(:first, :order => "created_on DESC", :offset => 5)
    Person.find(:all, :conditions => [ "category IN (?)", categories], :limit => 50)
    Person.find(:all, :offset => 10, :limit => 10)

* Added acts_as_nested_set #1000 [wschenk]. Introduction:

    This acts provides Nested Set functionality.  Nested Set is similiar to Tree, but with
    the added feature that you can select the children and all of it's descendants with
    a single query.  A good use case for this is a threaded post system, where you want
    to display every reply to a comment without multiple selects.

* Added Base.save! that attempts to save the record just like Base.save but will raise a RecordInvalid exception instead of returning false if the record is not valid [Dave Thomas]

* Fixed PostgreSQL usage of fixtures with regards to public schemas and table names with dots #962 [gnuman1@gmail.com]

* Fixed that fixtures were being deleted in the same order as inserts causing FK errors #890 [andrew.john.peters@gmail.com]

* Fixed loading of fixtures in to be in the right order (or PostgreSQL would bark) #1047 [stephenh@chase3000.com]

* Fixed page caching for non-vhost applications living underneath the root #1004 [Ben Schumacher]

* Fixes a problem with the SQL Adapter which was resulting in IDENTITY_INSERT not being set to ON when it should be #1104 [adelle]

* Added the option to specify the acceptance string in validates_acceptance_of #1106 [caleb@aei-tech.com]

* Added insert_at(position) to acts_as_list #1083 [DeLynnB]

* Removed the default order by id on has_and_belongs_to_many queries as it could kill performance on large sets (you can still specify by hand with :order)

* Fixed that Base.silence should restore the old logger level when done, not just set it to DEBUG #1084 [yon@milliped.com]

* Fixed boolean saving on Oracle #1093 [mparrish@pearware.org]

* Moved build_association and create_association for has_one and belongs_to out of deprecation as they work when the association is nil unlike association.build and association.create, which require the association to be already in place #864

* Added rollbacks of transactions if they're active as the dispatcher is killed gracefully (TERM signal) #1054 [Leon Bredt]

* Added quoting of column names for fixtures #997 [jcfischer@gmail.com]

* Fixed counter_sql when no records exist in database for PostgreSQL (would give error, not 0) #1039 [Caleb Tennis]

* Fixed that benchmarking times for rendering included db runtimes #987 [Stefan Kaes]

* Fixed boolean queries for t/f fields in PostgreSQL #995 [dave@cherryville.org]

* Added that model.items.delete(child) will delete the child, not just set the foreign key to nil, if the child is dependent on the model #978 [Jeremy Kemper]

* Fixed auto-stamping of dates (created_on/updated_on) for PostgreSQL #985 [dave@cherryville.org]

* Fixed Base.silence/benchmark to only log if a logger has been configured #986 [Stefan Kaes]

* Added a join parameter as the third argument to Base.find_first and as the second to Base.count #426, #988 [Stefan Kaes]

* Fixed bug in Base#hash method that would treat records with the same string-based id as different [Dave Thomas]

* Renamed DateHelper#distance_of_time_in_words_to_now to DateHelper#time_ago_in_words (old method name is still available as a deprecated alias)


*1.9.1* (27th March, 2005)

* Fixed that Active Record objects with float attribute could not be cloned #808

* Fixed that MissingSourceFile's wasn't properly detected in production mode #925 [Nicholas Seckar]

* Fixed that :counter_cache option would look for a line_items_count column for a LineItem object instead of lineitems_count

* Fixed that AR exists?() would explode on postgresql if the passed id did not match the PK type #900 [Scott Barron]

* Fixed the MS SQL adapter to work with the new limit/offset approach and with binary data (still suffering from 7KB limit, though) #901 [delynnb]


*1.9.0* (22th March, 2005)

* Added adapter independent limit clause as a two-element array with the first being the limit, the second being the offset #795 [Sam Stephenson]. Example:

    Developer.find_all nil, 'id ASC', 5      # return the first five developers
    Developer.find_all nil, 'id ASC', [3, 8] # return three developers, starting from #8 and forward

  This doesn't yet work with the DB2 or MS SQL adapters. Patches to make that happen are encouraged.

* Added alias_method :to_param, :id to Base, such that Active Record objects to be used as URL parameters in Action Pack automatically #812 [Nicholas Seckar/Sam Stephenson]

* Improved the performance of the OCI8 adapter for Oracle #723 [pilx/gjenkins]

* Added type conversion before saving a record, so string-based values like "10.0" aren't left for the database to convert #820 [dave@cherryville.org]

* Added with additional settings for working with transactional fixtures and pre-loaded test databases #865 [mindel]

* Fixed acts_as_list to trigger remove_from_list on destroy after the fact, not before, so a unique position can be maintained #871 [Alisdair McDiarmid]

* Added the possibility of specifying fixtures in multiple calls #816 [kim@tinker.com]

* Added Base.exists?(id) that'll return true if an object of the class with the given id exists #854 [stian@grytoyr.net]

* Added optionally allow for nil or empty strings with validates_numericality_of #801 [Sebastian Kanthak]

* Fixed problem with using slashes in validates_format_of regular expressions #801 [Sebastian Kanthak]

* Fixed that SQLite3 exceptions are caught and reported properly #823 [yerejm]

* Added that all types of after_find/after_initialized callbacks are triggered if the explicit implementation is present, not only the explicit implementation itself

* Fixed that symbols can be used on attribute assignment, like page.emails.create(:subject => data.subject, :body => data.body)


*1.8.0* (7th March, 2005)

* Added ActiveRecord::Base.colorize_logging to control whether to use colors in logs or not (on by default)

* Added support for timestamp with time zone in PostgreSQL #560 [Scott Barron]

* Added MultiparameterAssignmentErrors and AttributeAssignmentError exceptions #777 [demetrius]. Documentation:

   * +MultiparameterAssignmentErrors+ -- collection of errors that occurred during a mass assignment using the
     +attributes=+ method. The +errors+ property of this exception contains an array of +AttributeAssignmentError+
     objects that should be inspected to determine which attributes triggered the errors.
   * +AttributeAssignmentError+ -- an error occurred while doing a mass assignment through the +attributes=+ method.
     You can inspect the +attribute+ property of the exception object to determine which attribute triggered the error.

* Fixed that postgresql adapter would fails when reading bytea fields with null value #771 [rodrigo k]

* Added transactional fixtures that uses rollback to undo changes to fixtures instead of DELETE/INSERT -- it's much faster. See documentation under Fixtures #760 [Jeremy Kemper]

* Added destruction of dependent objects in has_one associations when a new assignment happens #742 [mindel]. Example:

    class Account < ActiveRecord::Base
      has_one :credit_card, :dependent => true
    end
    class CreditCard < ActiveRecord::Base
      belongs_to :account
    end

    account.credit_card # => returns existing credit card, lets say id = 12
    account.credit_card = CreditCard.create("number" => "123")
    account.save # => CC with id = 12 is destroyed


* Added validates_numericality_of #716 [Sebastian Kanthak/Chris McGrath]. Docuemntation:

    Validates whether the value of the specified attribute is numeric by trying to convert it to
    a float with Kernel.Float (if <tt>integer</tt> is false) or applying it to the regular expression
    <tt>/^[\+\-]?\d+$/</tt> (if <tt>integer</tt> is set to true).

      class Person < ActiveRecord::Base
        validates_numericality_of :value, :on => :create
      end

    Configuration options:
    * <tt>message</tt> - A custom error message (default is: "is not a number")
    * <tt>on</tt> Specifies when this validation is active (default is :save, other options :create, :update)
    * <tt>only_integer</tt> Specifies whether the value has to be an integer, e.g. an integral value (default is false)


* Fixed that HasManyAssociation#count was using :finder_sql rather than :counter_sql if it was available #445 [Scott Barron]

* Added better defaults for composed_of, so statements like composed_of :time_zone, :mapping => %w( time_zone time_zone ) can be written without the mapping part (it's now assumed)

* Added MacroReflection#macro which will return a symbol describing the macro used (like :composed_of or :has_many) #718, #248 [james@slashetc.com]


*1.7.0* (24th February, 2005)

* Changed the auto-timestamping feature to use ActiveRecord::Base.default_timezone instead of entertaining the parallel ActiveRecord::Base.timestamps_gmt method. The latter is now deprecated and will throw a warning on use (but still work) #710 [Jamis Buck]

* Added a OCI8-based Oracle adapter that has been verified to work with Oracle 8 and 9 #629 [Graham Jenkins]. Usage notes:

    1.  Key generation uses a sequence "rails_sequence" for all tables. (I couldn't find a simple
        and safe way of passing table-specific sequence information to the adapter.)
    2.  Oracle uses DATE or TIMESTAMP datatypes for both dates and times. Consequently I have had to
        resort to some hacks to get data converted to Date or Time in Ruby.
        If the column_name ends in _at (like created_at, updated_at) it's created as a Ruby Time. Else if the
        hours/minutes/seconds are 0, I make it a Ruby Date. Else it's a Ruby Time.
        This is nasty - but if you use Duck Typing you'll probably not care very much.
        In 9i it's tempting to map DATE to Date and TIMESTAMP to Time but I don't think that is
        valid - too many databases use DATE for both.
        Timezones and sub-second precision on timestamps are not supported.
    3.  Default values that are functions (such as "SYSDATE") are not supported. This is a
        restriction of the way active record supports default values.
    4.  Referential integrity constraints are not fully supported. Under at least
        some circumstances, active record appears to delete parent and child records out of
        sequence and out of transaction scope. (Or this may just be a problem of test setup.)

  The OCI8 driver can be retrieved from http://rubyforge.org/projects/ruby-oci8/

* Added option :schema_order to the PostgreSQL adapter to support the use of multiple schemas per database #697 [YuriSchimke]

* Optimized the SQL used to generate has_and_belongs_to_many queries by listing the join table first #693 [yerejm]

* Fixed that when using validation macros with a custom message, if you happened to use single quotes in the message string you would get a parsing error #657 [tonka]

* Fixed that Active Record would throw Broken Pipe errors with FCGI when the MySQL connection timed out instead of reconnecting #428 [Nicholas Seckar]

* Added options to specify an SSL connection for MySQL. Define the following attributes in the connection config (config/database.yml in Rails) to use it: sslkey, sslcert, sslca, sslcapath, sslcipher. To use SSL with no client certs, just set :sslca = '/dev/null'. http://dev.mysql.com/doc/mysql/en/secure-connections.html #604 [daniel@nightrunner.com]

* Added automatic dropping/creating of test tables for running the unit tests on all databases #587 [adelle@bullet.net.au]

* Fixed that find_by_* would fail when column names had numbers #670 [demetrius]

* Fixed the SQL Server adapter on a bunch of issues #667 [DeLynn]

    1. Created a new columns method that is much cleaner.
    2. Corrected a problem with the select and select_all methods
       that didn't account for the LIMIT clause being passed into raw SQL statements.
    3. Implemented the string_to_time method in order to create proper instances of the time class.
    4. Added logic to the simplified_type method that allows the database to specify the scale of float data.
    5. Adjusted the quote_column_name to account for the fact that MS SQL is bothered by a forward slash in the data string.

* Fixed that the dynamic finder like find_all_by_something_boolean(false) didn't work #649 [lmarlow]

* Added validates_each that validates each specified attribute against a block #610 [Jeremy Kemper]. Example:

    class Person < ActiveRecord::Base
      validates_each :first_name, :last_name do |record, attr|
        record.errors.add attr, 'starts with z.' if attr[0] == ?z
      end
    end

* Added :allow_nil as an explicit option for validates_length_of, so unless that's set to true having the attribute as nil will also return an error if a range is specified as :within #610 [Jeremy Kemper]

* Added that validates_* now accept blocks to perform validations #618 [Tim Bates]. Example:

    class Person < ActiveRecord::Base
      validate { |person| person.errors.add("title", "will never be valid") if SHOULD_NEVER_BE_VALID }
    end

* Addded validation for validate all the associated objects before declaring failure with validates_associated #618 [Tim Bates]

* Added keyword-style approach to defining the custom relational bindings #545 [Jamis Buck]. Example:

    class Project < ActiveRecord::Base
      primary_key "sysid"
      table_name "XYZ_PROJECT"
      inheritance_column { original_inheritance_column + "_id" }
    end

* Fixed Base#clone for use with PostgreSQL #565 [hanson@surgery.wisc.edu]


*1.6.0* (January 25th, 2005)

* Added that has_many association build and create methods can take arrays of record data like Base#create and Base#build to build/create multiple records at once.

* Added that Base#delete and Base#destroy both can take an array of ids to delete/destroy #336

* Added the option of supplying an array of attributes to Base#create, so that multiple records can be created at once.

* Added the option of supplying an array of ids and attributes to Base#update, so that multiple records can be updated at once (inspired by #526/Duane Johnson). Example

    people = { 1 => { "first_name" => "David" }, 2 => { "first_name" => "Jeremy"} }
    Person.update(people.keys, people.values)

* Added ActiveRecord::Base.timestamps_gmt that can be set to true to make the automated timestamping use GMT instead of local time #520 [Scott Baron]

* Added that update_all calls sanitize_sql on its updates argument, so stuff like MyRecord.update_all(['time = ?', Time.now]) works #519 [notahat]

* Fixed that the dynamic finders didn't treat nil as a "IS NULL" but rather "= NULL" case #515 [Demetrius]

* Added bind-named arrays for interpolating a group of ids or strings in conditions #528 [Jeremy Kemper]

* Added that has_and_belongs_to_many associations with additional attributes also can be created between unsaved objects and only committed to the database when Base#save is called on the associator #524 [Eric Anderson]

* Fixed that records fetched with piggy-back attributes or through rich has_and_belongs_to_many associations couldn't be saved due to the extra attributes not part of the table #522 [Eric Anderson]

* Added mass-assignment protection for the inheritance column -- regardless of a custom column is used or not

* Fixed that association proxies would fail === tests like PremiumSubscription === @account.subscription

* Fixed that column aliases didn't work as expected with the new MySql411 driver #507 [Demetrius]

* Fixed that find_all would produce invalid sql when called sequentialy #490 [Scott Baron]


*1.5.1* (January 18th, 2005)

* Fixed that the belongs_to and has_one proxy would fail a test like 'if project.manager' -- this unfortunately also means that you can't call methods like project.manager.build unless there already is a manager on the project #492 [Tim Bates]

* Fixed that the Ruby/MySQL adapter wouldn't connect if the password was empty #503 [Pelle]


*1.5.0* (January 17th, 2005)

* Fixed that unit tests for MySQL are now run as the "rails" user instead of root #455 [Eric Hodel]

* Added validates_associated that enables validation of objects in an unsaved association #398 [Tim Bates]. Example:

    class Book < ActiveRecord::Base
      has_many :pages
      belongs_to :library

      validates_associated :pages, :library
    end

* Added support for associating unsaved objects #402 [Tim Bates]. Rules that govern this addition:

    == Unsaved objects and associations

    You can manipulate objects and associations before they are saved to the database, but there is some special behaviour you should be
    aware of, mostly involving the saving of associated objects.

    === One-to-one associations

    * Assigning an object to a has_one association automatically saves that object, and the object being replaced (if there is one), in
      order to update their primary keys - except if the parent object is unsaved (new_record? == true).
    * If either of these saves fail (due to one of the objects being invalid) the assignment statement returns false and the assignment
      is cancelled.
    * If you wish to assign an object to a has_one association without saving it, use the #association.build method (documented below).
    * Assigning an object to a belongs_to association does not save the object, since the foreign key field belongs on the parent. It does
      not save the parent either.

    === Collections

    * Adding an object to a collection (has_many or has_and_belongs_to_many) automatically saves that object, except if the parent object
      (the owner of the collection) is not yet stored in the database.
    * If saving any of the objects being added to a collection (via #push or similar) fails, then #push returns false.
    * You can add an object to a collection without automatically saving it by using the #collection.build method (documented below).
    * All unsaved (new_record? == true) members of the collection are automatically saved when the parent is saved.

* Added replace to associations, so you can do project.manager.replace(new_manager) or project.milestones.replace(new_milestones) #402 [Tim Bates]

* Added build and create methods to has_one and belongs_to associations, so you can now do project.manager.build(attributes) #402 [Tim Bates]

* Added that if a before_* callback returns false, all the later callbacks and the associated action are cancelled. If an after_* callback returns false, all the later callbacks are cancelled. Callbacks are generally run in the order they are defined, with the exception of callbacks defined as methods on the model, which are called last. #402 [Tim Bates]

* Fixed that Base#== wouldn't work for multiple references to the same unsaved object #402 [Tim Bates]

* Fixed binary support for PostgreSQL #444 [alex@byzantine.no]

* Added a differenciation between AssociationCollection#size and -length. Now AssociationCollection#size returns the size of the
  collection by executing a SELECT COUNT(*) query if the collection hasn't been loaded and calling collection.size if it has. If
  it's more likely than not that the collection does have a size larger than zero and you need to fetch that collection afterwards,
  it'll take one less SELECT query if you use length.

* Added Base#attributes that returns a hash of all the attributes with their names as keys and clones of their objects as values #433 [atyp.de]

* Fixed that foreign keys named the same as the association would cause stack overflow #437 [Eric Anderson]

* Fixed default scope of acts_as_list from "1" to "1 = 1", so it'll work in PostgreSQL (among other places) #427 [Alexey]

* Added Base#reload that reloads the attributes of an object from the database #422 [Andreas Schwarz]

* Added SQLite3 compatibility through the sqlite3-ruby adapter by Jamis Buck #381 [Jeremy Kemper]

* Added support for the new protocol spoken by MySQL 4.1.1+ servers for the Ruby/MySQL adapter that ships with Rails #440 [Matt Mower]

* Added that Observers can use the observes class method instead of overwriting self.observed_class().

    Before:
      class ListSweeper < ActiveRecord::Base
        def self.observed_class() [ List, Item ]
      end

    After:
      class ListSweeper < ActiveRecord::Base
        observes List, Item
      end

* Fixed that conditions in has_many and has_and_belongs_to_many should be interpolated just like the finder_sql is

* Fixed Base#update_attribute to be indifferent to whether a string or symbol is used to describe the name

* Added Base#toggle(attribute) and Base#toggle!(attribute) that makes it easier to flip a switch or flag.

    Before: topic.update_attribute(:approved, !approved?)
    After : topic.toggle!(:approved)

* Added Base#increment!(attribute) and Base#decrement!(attribute) that also saves the records. Example:

    page.views # => 1
    page.increment!(:views) # executes an UPDATE statement
    page.views # => 2

    page.increment(:views).increment!(:views)
    page.views # => 4

* Added Base#increment(attribute) and Base#decrement(attribute) that encapsulates the += 1 and -= 1 patterns.


*1.4.0* (January 4th, 2005)

* Added automated optimistic locking if the field <tt>lock_version</tt> is present.  Each update to the
  record increments the lock_version column and the locking facilities ensure that records instantiated twice
  will let the last one saved raise a StaleObjectError if the first was also updated. Example:

    p1 = Person.find(1)
    p2 = Person.find(1)

    p1.first_name = "Michael"
    p1.save

    p2.first_name = "should fail"
    p2.save # Raises a ActiveRecord::StaleObjectError

  You're then responsible for dealing with the conflict by rescuing the exception and either rolling back, merging,
  or otherwise apply the business logic needed to resolve the conflict.

  #384 [Michael Koziarski]

* Added dynamic attribute-based finders as a cleaner way of getting objects by simple queries without turning to SQL.
  They work by appending the name of an attribute to <tt>find_by_</tt>, so you get finders like <tt>Person.find_by_user_name,
  Payment.find_by_transaction_id</tt>. So instead of writing <tt>Person.find_first(["user_name = ?", user_name])</tt>, you just do
  <tt>Person.find_by_user_name(user_name)</tt>.

  It's also possible to use multiple attributes in the same find by separating them with "_and_", so you get finders like
  <tt>Person.find_by_user_name_and_password</tt> or even <tt>Payment.find_by_purchaser_and_state_and_country</tt>. So instead of writing
  <tt>Person.find_first(["user_name = ? AND password = ?", user_name, password])</tt>, you just do
  <tt>Person.find_by_user_name_and_password(user_name, password)</tt>.

  While primarily a construct for easier find_firsts, it can also be used as a construct for find_all by using calls like
  <tt>Payment.find_all_by_amount(50)</tt> that is turned into <tt>Payment.find_all(["amount = ?", 50])</tt>. This is something not as equally useful,
  though, as it's not possible to specify the order in which the objects are returned.

* Added block-style for callbacks #332 [Jeremy Kemper].

    Before:
      before_destroy(Proc.new{ |record| Person.destroy_all "firm_id = #{record.id}" })

    After:
      before_destroy { |record| Person.destroy_all "firm_id = #{record.id}" }

* Added :counter_cache option to acts_as_tree that works just like the one you can define on belongs_to #371 [Josh Peek]

* Added Base.default_timezone accessor that determines whether to use Time.local (using :local) or Time.utc (using :utc) when pulling dates
  and times from the database. This is set to :local by default.

* Added the possibility for adapters to overwrite add_limit! to implement a different limiting scheme than "LIMIT X" used by MySQL, PostgreSQL, and SQLite.

* Added the possibility of having objects with acts_as_list created before their scope is available or...

* Added a db2 adapter that only depends on the Ruby/DB2 bindings (http://raa.ruby-lang.org/project/ruby-db2/) #386 [Maik Schmidt]

* Added the final touches to the Microsoft SQL Server adapter by Joey Gibson that makes it suitable for actual use #394 [DeLynn Barry]

* Added that Base#find takes an optional options hash, including :conditions. Base#find_on_conditions deprecated in favor of #find with :conditions #407 [Jeremy Kemper]

* Added HasManyAssociation#count that works like Base#count #413 [intinig]

* Fixed handling of binary content in blobs and similar fields for Ruby/MySQL and SQLite #409 [xal]

* Fixed a bug in the Ruby/MySQL that caused binary content to be escaped badly and come back mangled #405 [Tobias Lütke]

* Fixed that the const_missing autoload assumes the requested constant is set by require_association and calls const_get to retrieve it.
  If require_association did not set the constant then const_get will call const_missing, resulting in an infinite loop #380 [Jeremy Kemper]

* Fixed broken transactions that were actually only running object-level and not db level transactions [andreas]

* Fixed that validates_uniqueness_of used 'id' instead of defined primary key #406

* Fixed that the overwritten respond_to? method didn't take two parameters like the original #391

* Fixed quoting in validates_format_of that would allow some rules to pass regardless of input #390 [Dmitry V. Sabanin]


*1.3.0* (December 23, 2004)

* Added a require_association hook on const_missing that makes it possible to use any model class without requiring it first. This makes STI look like:

    before:
      require_association 'person'
      class Employee < Person
      end

    after:
      class Employee < Person
      end

  This also reduces the usefulness of Controller.model in Action Pack to currently only being for documentation purposes.

* Added that Base.update_all and Base.delete_all return an integer of the number of affected rows #341

* Added scope option to validation_uniqueness #349 [Kent Sibilev]

* Added respondence to *_before_type_cast for all attributes to return their string-state before they were type casted by the column type.
  This is helpful for getting "100,000" back on a integer-based validation where the value would normally be "100".

* Added allow_nil options to validates_inclusion_of so that validation is only triggered if the attribute is not nil [what-a-day]

* Added work-around for PostgreSQL and the problem of getting fixtures to be created from id 1 on each test case.
  This only works for auto-incrementing primary keys called "id" for now #359 [Scott Baron]

* Added Base#clear_association_cache to empty all the cached associations #347 [Tobias Lütke]

* Added more informative exceptions in establish_connection #356 [Jeremy Kemper]

* Added Base#update_attributes that'll accept a hash of attributes and save the record (returning true if it passed validation, false otherwise).

    Before:
      person.attributes = @params["person"]
      person.save

    Now:
      person.update_attributes(@params["person"])

* Added Base.destroy and Base.delete to remove records without holding a reference to them first.

* Added that query benchmarking will only happen if its going to be logged anyway #344

* Added higher_item and lower_item as public methods for acts_as_list #342 [Tobias Lütke]

* Fixed that options[:counter_sql] was overwritten with interpolated sql rather than original sql #355 [Jeremy Kemper]

* Fixed that overriding an attribute's accessor would be disregarded by add_on_empty and add_on_boundary_breaking because they simply used
  the attributes[] hash instead of checking for @base.respond_to?(attr.to_s). [Marten]

* Fixed that Base.table_name would expect a parameter when used in has_and_belongs_to_many joins [Anna Lissa Cruz]

* Fixed that nested transactions now work by letting the outer most transaction have the responsibilty of starting and rolling back the transaction.
  If any of the inner transactions swallow the exception raised, though, the transaction will not be rolled back. So always let the transaction
  bubble up even when you've dealt with local issues. Closes #231 and #340.

* Fixed validates_{confirmation,acceptance}_of to only happen when the virtual attributes are not nil #348 [dpiddy@gmail.com]

* Changed the interface on AbstractAdapter to require that adapters return the number of affected rows on delete and update operations.

* Fixed the automated timestamping feature when running under Rails' development environment that resets the inheritable attributes on each request.



*1.2.0*

* Added Base.validates_inclusion_of that validates whether the value of the specified attribute is available in a particular enumerable
  object. [what-a-day]

    class Person < ActiveRecord::Base
      validates_inclusion_of :gender, :in=>%w( m f ), :message=>"woah! what are you then!??!!"
      validates_inclusion_of :age, :in=>0..99
    end

* Added acts_as_list that can decorates an existing class with methods like move_higher/lower, move_to_top/bottom. [Tobias Lütke] Example:

    class TodoItem < ActiveRecord::Base
      acts_as_list :scope => :todo_list_id
      belongs_to :todo_list
    end

* Added acts_as_tree that can decorates an existing class with a many to many relationship with itself. Perfect for categories in
  categories and the likes. [Tobias Lütke]

* Added that Active Records will automatically record creation and/or update timestamps of database objects if fields of the names
  created_at/created_on or updated_at/updated_on are present. [Tobias Lütke]

* Added Base.default_error_messages as a hash of all the error messages used in the validates_*_of so they can be changed in one place [Tobias Lütke]

* Added automatic transaction block around AssociationCollection.<<, AssociationCollection.delete, and AssociationCollection.destroy_all

* Fixed that Base#find will return an array if given an array -- regardless of the number of elements #270 [Marten]

* Fixed that has_and_belongs_to_many would generate bad sql when naming conventions differed from using vanilla "id" everywhere [RedTerror]

* Added a better exception for when a type column is used in a table without the intention of triggering single-table inheritance. Example:

    ActiveRecord::SubclassNotFound: The single-table inheritance mechanism failed to locate the subclass: 'bad_class!'.
    This error is raised because the column 'type' is reserved for storing the class in case of inheritance.
    Please rename this column if you didn't intend it to be used for storing the inheritance class or
    overwrite Company.inheritance_column to use another column for that information.

* Added that single-table inheritance will only kick in if the inheritance_column (by default "type") is present. Otherwise, inheritance won't
  have any magic side effects.

* Added the possibility of marking fields as being in error without adding a message (using nil) to it that'll get displayed wth full_messages #208 [mjobin]

* Fixed Base.errors to be indifferent as to whether strings or symbols are used. Examples:

    Before:
      errors.add(:name, "must be shorter") if name.size > 10
      errors.on(:name)  # => "must be shorter"
      errors.on("name") # => nil

    After:
      errors.add(:name, "must be shorter") if name.size > 10
      errors.on(:name)  # => "must be shorter"
      errors.on("name") # => "must be shorter"

* Added Base.validates_format_of that Validates whether the value of the specified attribute is of the correct form by matching
  it against the regular expression provided. [Marcel Molina Jr.]

    class Person < ActiveRecord::Base
      validates_format_of :email, :with => /^([^@\s]+)@((?:[-a-z0-9]+\.)+[a-z]{2,})$/, :on => :create
    end

* Added Base.validates_length_of that delegates to add_on_boundary_breaking #312 [Tobias Lütke]. Example:

    Validates that the specified attribute matches the length restrictions supplied in either:

      - configuration[:minimum]
      - configuration[:maximum]
      - configuration[:is]
      - configuration[:within] (aka. configuration[:in])

    Only one option can be used at a time.

      class Person < ActiveRecord::Base
        validates_length_of :first_name, :maximum=>30
        validates_length_of :last_name, :maximum=>30, :message=>"less than %d if you don't mind"
        validates_length_of :user_name, :within => 6..20, :too_long => "pick a shorter name", :too_short => "pick a longer name"
        validates_length_of :fav_bra_size, :minimum=>1, :too_short=>"please enter at least %d character"
        validates_length_of :smurf_leader, :is=>4, :message=>"papa is spelled with %d characters... don't play me."
      end

* Added Base.validate_presence as an alternative to implementing validate and doing errors.add_on_empty yourself.

* Added Base.validates_uniqueness_of that alidates whether the value of the specified attributes are unique across the system.
  Useful for making sure that only one user can be named "davidhh".

    class Person < ActiveRecord::Base
      validates_uniqueness_of :user_name
    end

  When the record is created, a check is performed to make sure that no record exist in the database with the given value for the specified
  attribute (that maps to a column). When the record is updated, the same check is made but disregarding the record itself.


* Added Base.validates_confirmation_of that encapsulates the pattern of wanting to validate a password or email address field with a confirmation. Example:

     Model:
       class Person < ActiveRecord::Base
         validates_confirmation_of :password
       end

     View:
       <%= password_field "person", "password" %>
       <%= password_field "person", "password_confirmation" %>

   The person has to already have a password attribute (a column in the people table), but the password_confirmation is virtual.
   It exists only as an in-memory variable for validating the password. This check is performed both on create and update.


* Added Base.validates_acceptance_of that encapsulates the pattern of wanting to validate the acceptance of a terms of service check box (or similar agreement). Example:

   class Person < ActiveRecord::Base
     validates_acceptance_of :terms_of_service
   end

  The terms_of_service attribute is entirely virtual. No database column is needed. This check is performed both on create and update.

  NOTE: The agreement is considered valid if it's set to the string "1". This makes it easy to relate it to an HTML checkbox.


* Added validation macros to make the stackable just like the life cycle callbacks. Examples:

    class Person < ActiveRecord::Base
      validate { |record| record.errors.add("name", "too short") unless name.size > 10 }
      validate { |record| record.errors.add("name", "too long")  unless name.size < 20 }
      validate_on_create :validate_password

      private
        def validate_password
          errors.add("password", "too short") unless password.size > 6
        end
    end

* Added the option for sanitizing find_by_sql and the offset parts in regular finds [Sam Stephenson]. Examples:

    Project.find_all ["category = ?", category_name], "created ASC", ["? OFFSET ?", 15, 20]
    Post.find_by_sql ["SELECT * FROM posts WHERE author = ? AND created > ?", author_id, start_date]

* Fixed value quoting in all generated SQL statements, so that integers are not surrounded in quotes and that all sanitation are happening
  through the database's own quoting routine. This should hopefully make it lots easier for new adapters that doesn't accept '1' for integer
  columns.

* Fixed has_and_belongs_to_many guessing of foreign key so that keys are generated correctly for models like SomeVerySpecialClient
  [Florian Weber]

* Added counter_sql option for has_many associations [Jeremy Kemper]. Documentation:

    <tt>:counter_sql</tt> - specify a complete SQL statement to fetch the size of the association. If +:finder_sql+ is
    specified but +:counter_sql+, +:counter_sql+ will be generated by replacing SELECT ... FROM with SELECT COUNT(*) FROM.

* Fixed that methods wrapped in callbacks still return their original result #260 [Jeremy Kemper]

* Fixed the Inflector to handle the movie/movies pair correctly #261 [Scott Baron]

* Added named bind-style variable interpolation #281 [Michael Koziarski]. Example:

    Person.find(["id = :id and first_name = :first_name", { :id => 5, :first_name = "bob' or 1=1" }])

* Added bind-style variable interpolation for the condition arrays that uses the adapter's quote method [Michael Koziarski]

  Before:
    find_first([ "user_name = '%s' AND password = '%s'", user_name, password ])]
    find_first([ "firm_id = %s", firm_id ])] # unsafe!

  After:
    find_first([ "user_name = ? AND password = ?", user_name, password ])]
    find_first([ "firm_id = ?", firm_id ])]

* Added CSV format for fixtures #272 [what-a-day]. (See the new and expanded documentation on fixtures for more information)

* Fixed fixtures using primary key fields called something else than "id" [dave]

* Added proper handling of time fields that are turned into Time objects with the dummy date of 2000/1/1 [HariSeldon]

* Added reverse order of deleting fixtures, so referential keys can be maintained #247 [Tim Bates]

* Added relative path search for sqlite dbfiles in database.yml (if RAILS_ROOT is defined) #233 [Jeremy Kemper]

* Added option to establish_connection where you'll be able to leave out the parameter to have it use the RAILS_ENV environment variable

* Fixed problems with primary keys and postgresql sequences (#230) [Tim Bates]

* Added reloading for associations under cached environments like FastCGI and mod_ruby. This makes it possible to use those environments for development.
  This is turned on by default, but can be turned off with ActiveRecord::Base.reload_dependencies = false in production environments.

  NOTE: This will only have an effect if you let the associations manage the requiring of model classes. All libraries loaded through
  require will be "forever" cached. You can, however, use ActiveRecord::Base.load_or_require("library") to get this behavior outside of the
  auto-loading associations.

* Added ERB capabilities to the fixture files for dynamic fixture generation. You don't need to do anything, just include ERB blocks like:

    david:
      id: 1
      name: David

    jamis:
      id: 2
      name: Jamis

    <% for digit in 3..10 %>
    dev_<%= digit %>:
      id: <%= digit %>
      name: fixture_<%= digit %>
    <% end %>

* Changed the yaml fixture searcher to look in the root of the fixtures directory, so when you before could have something like:

    fixtures/developers/fixtures.yaml
    fixtures/accounts/fixtures.yaml

  ...you now need to do:

    fixtures/developers.yaml
    fixtures/accounts.yaml

* Changed the fixture format from:

    name: david
    data:
     id: 1
     name: David Heinemeier Hansson
     birthday: 1979-10-15
     profession: Systems development
    ---
    name: steve
    data:
     id: 2
     name: Steve Ross Kellock
     birthday: 1974-09-27
     profession: guy with keyboard

  ...to:

    david:
     id: 1
     name: David Heinemeier Hansson
     birthday: 1979-10-15
     profession: Systems development

    steve:
     id: 2
     name: Steve Ross Kellock
     birthday: 1974-09-27
     profession: guy with keyboard

  The change is NOT backwards compatible. Fixtures written in the old YAML style needs to be rewritten!

* All associations will now attempt to require the classes that they associate to. Relieving the need for most explicit 'require' statements.


*1.1.0* (34)

* Added automatic fixture setup and instance variable availability. Fixtures can also be automatically
  instantiated in instance variables relating to their names using the following style:

    class FixturesTest < Test::Unit::TestCase
      fixtures :developers # you can add more with comma separation

      def test_developers
        assert_equal 3, @developers.size # the container for all the fixtures is automatically set
        assert_kind_of Developer, @david # works like @developers["david"].find
        assert_equal "David Heinemeier Hansson", @david.name
      end
    end

* Added HasAndBelongsToManyAssociation#push_with_attributes(object, join_attributes) that can create associations in the join table with additional
  attributes. This is really useful when you have information that's only relevant to the join itself, such as a "added_on" column for an association
  between post and category. The added attributes will automatically be injected into objects retrieved through the association similar to the piggy-back
  approach:

    post.categories.push_with_attributes(category, :added_on => Date.today)
    post.categories.first.added_on # => Date.today

  NOTE: The categories table doesn't have a added_on column, it's the categories_post join table that does!

* Fixed that :exclusively_dependent and :dependent can't be activated at the same time on has_many associations [Jeremy Kemper]

* Fixed that database passwords couldn't be all numeric [Jeremy Kemper]

* Fixed that calling id would create the instance variable for new_records preventing them from being saved correctly [Jeremy Kemper]

* Added sanitization feature to HasManyAssociation#find_all so it works just like Base.find_all [Sam Stephenson/Jeremy Kemper]

* Added that you can pass overlapping ids to find without getting duplicated records back [Jeremy Kemper]

* Added that Base.benchmark returns the result of the block [Jeremy Kemper]

* Fixed problem with unit tests on Windows with SQLite [paterno]

* Fixed that quotes would break regular non-yaml fixtures [Dmitry Sabanin/daft]

* Fixed fixtures on windows with line endings cause problems under unix / mac [Tobias Lütke]

* Added HasAndBelongsToManyAssociation#find(id) that'll search inside the collection and find the object or record with that id

* Added :conditions option to has_and_belongs_to_many that works just like the one on all the other associations

* Added AssociationCollection#clear to remove all associations from has_many and has_and_belongs_to_many associations without destroying the records [geech]

* Added type-checking and remove in 1-instead-of-N sql statements to AssociationCollection#delete [geech]

* Added a return of self to AssociationCollection#<< so appending can be chained, like project << Milestone.create << Milestone.create [geech]

* Added Base#hash and Base#eql? which means that all of the equality using features of array and other containers now works:

    [ Person.find(1), Person.find(2), Person.find(3) ] & [ Person.find(1), Person.find(4) ] # => [ Person.find(1) ]

* Added :uniq as an option to has_and_belongs_to_many which will automatically ensure that AssociateCollection#uniq is called
  before pulling records out of the association. This is especially useful for three-way (and above) has_and_belongs_to_many associations.

* Added AssociateCollection#uniq which is especially useful for has_and_belongs_to_many associations that can include duplicates,
  which is common on associations that also use metadata. Usage: post.categories.uniq

* Fixed respond_to? to use a subclass specific hash instead of an Active Record-wide one

* Fixed has_and_belongs_to_many to treat associations between classes in modules properly [Florian Weber]

* Added a NoMethod exception to be raised when query and writer methods are called for attributes that doesn't exist [geech]

* Added a more robust version of Fixtures that throws meaningful errors when on formatting issues [geech]

* Added Base#transaction as a compliment to Base.transaction for prettier use in instance methods [geech]

* Improved the speed of respond_to? by placing the dynamic methods lookup table in a hash [geech]

* Added that any additional fields added to the join table in a has_and_belongs_to_many association
  will be placed as attributes when pulling records out through has_and_belongs_to_many associations.
  This is helpful when have information about the association itself that you want available on retrival.

* Added better loading exception catching and RubyGems retries to the database adapters [alexeyv]

* Fixed bug with per-model transactions [daniel]

* Fixed Base#transaction so that it returns the result of the last expression in the transaction block [alexeyv]

* Added Fixture#find to find the record corresponding to the fixture id. The record
  class name is guessed by using Inflector#classify (also new) on the fixture directory name.

    Before: Document.find(@documents["first"]["id"])
    After : @documents["first"].find

* Fixed that the table name part of column names ("TABLE.COLUMN") wasn't removed properly [Andreas Schwarz]

* Fixed a bug with Base#size when a finder_sql was used that didn't capitalize SELECT and FROM [geech]

* Fixed quoting problems on SQLite by adding quote_string to the AbstractAdapter that can be overwritten by the concrete
  adapters for a call to the dbm. [Andreas Schwarz]

* Removed RubyGems backup strategy for requiring SQLite-adapter -- if people want to use gems, they're already doing it with AR.


*1.0.0 (35)*

* Added OO-style associations methods [Florian Weber]. Examples:

    Project#milestones_count       => Project#milestones.size
    Project#build_to_milestones    => Project#milestones.build
    Project#create_for_milestones  => Project#milestones.create
    Project#find_in_milestones     => Project#milestones.find
    Project#find_all_in_milestones => Project#milestones.find_all

* Added serialize as a new class method to control when text attributes should be YAMLized or not. This means that automated
  serialization of hashes, arrays, and so on WILL NO LONGER HAPPEN (#10). You need to do something like this:

    class User < ActiveRecord::Base
      serialize :settings
    end

  This will assume that settings is a text column and will now YAMLize any object put in that attribute. You can also specify
  an optional :class_name option that'll raise an exception if a serialized object is retrieved as a descendant of a class not in
  the hierarchy. Example:

    class User < ActiveRecord::Base
      serialize :settings, :class_name => "Hash"
    end

    user = User.create("settings" => %w( one two three ))
    User.find(user.id).settings # => raises SerializationTypeMismatch

* Added the option to connect to a different database for one model at a time. Just call establish_connection on the class
  you want to have connected to another database than Base. This will automatically also connect decendents of that class
  to the different database [Renald Buter].

* Added transactional protection for Base#save. Validations can now check for values knowing that it happens in a transaction and callbacks
  can raise exceptions knowing that the save will be rolled back. [Suggested by Alexey Verkhovsky]

* Added column name quoting so reserved words, such as "references", can be used as column names [Ryan Platte]

* Added the possibility to chain the return of what happened inside a logged block [geech]:

    This now works:
      log { ... }.map { ... }

    Instead of doing:
      result = []
      log { result = ... }
      result.map { ... }

* Added "socket" option for the MySQL adapter, so you can change it to something else than "/tmp/mysql.sock" [Anna Lissa Cruz]

* Added respond_to? answers for all the attribute methods. So if Person has a name attribute retrieved from the table schema,
  person.respond_to? "name" will return true.

* Added Base.benchmark which can be used to aggregate logging and benchmark, so you can measure and represent multiple statements in a single block.
  Usage (hides all the SQL calls for the individual actions and calculates total runtime for them all):

    Project.benchmark("Creating project") do
      project = Project.create("name" => "stuff")
      project.create_manager("name" => "David")
      project.milestones << Milestone.find_all
    end

* Added logging of invalid SQL statements [Daniel Von Fange]

* Added alias Errors#[] for Errors#on, so you can now say person.errors["name"] to retrieve the errors for name [Andreas Schwarz]

* Added RubyGems require attempt if sqlite-ruby is not available through regular methods.

* Added compatibility with 2.x series of sqlite-ruby drivers. [Jamis Buck]

* Added type safety for association assignments, so a ActiveRecord::AssociationTypeMismatch will be raised if you attempt to
  assign an object that's not of the associated class. This cures the problem with nil giving id = 4 and fixnums giving id = 1 on
  mistaken association assignments. [Reported by Andreas Schwarz]

* Added the option to keep many fixtures in one single YAML document [what-a-day]

* Added the class method "inheritance_column" that can be overwritten to return the name of an alternative column than "type" for storing
  the type for inheritance hierarchies. [Dave Steinberg]

* Added [] and []= as an alternative way to access attributes when the regular methods have been overwritten [Dave Steinberg]

* Added the option to observer more than one class at the time by specifying observed_class as an array

* Added auto-id propagation support for tables with arbitrary primary keys that have autogenerated sequences associated with them
  on PostgreSQL. [Dave Steinberg]

* Changed that integer and floats set to "" through attributes= remain as NULL. This was especially a problem for scaffolding and postgresql. (#49)

* Changed the MySQL Adapter to rely on MySQL for its defaults for socket, host, and port [Andreas Schwarz]

* Changed ActionControllerError to decent from StandardError instead of Exception. It can now be caught by a generic rescue.

* Changed class inheritable attributes to not use eval [Caio Chassot]

* Changed Errors#add to now use "invalid" as the default message instead of true, which means full_messages work with those [Marcel Molina Jr.]

* Fixed spelling on Base#add_on_boundry_breaking to Base#add_on_boundary_breaking (old naming still works) [Marcel Molina Jr.]

* Fixed that entries in the has_and_belongs_to_many join table didn't get removed when an associated object was destroyed.

* Fixed unnecessary calls to SET AUTOCOMMIT=0/1 for MySQL adapter [Andreas Schwarz]

* Fixed PostgreSQL defaults are now handled gracefully [Dave Steinberg]

* Fixed increment/decrement_counter are now atomic updates [Andreas Schwarz]

* Fixed the problems the Inflector had turning Attachment into attuchments and Cases into Casis [radsaq/Florian Gross]

* Fixed that cloned records would point attribute references on the parent object [Andreas Schwarz]

* Fixed SQL for type call on inheritance hierarchies [Caio Chassot]

* Fixed bug with typed inheritance [Florian Weber]

* Fixed a bug where has_many collection_count wouldn't use the conditions specified for that association


*0.9.5*

* Expanded the table_name guessing rules immensely [Florian Green]. Documentation:

    Guesses the table name (in forced lower-case) based on the name of the class in the inheritance hierarchy descending
    directly from ActiveRecord. So if the hierarchy looks like: Reply < Message < ActiveRecord, then Message is used
    to guess the table name from even when called on Reply. The guessing rules are as follows:
    * Class name ends in "x", "ch" or "ss": "es" is appended, so a Search class becomes a searches table.
    * Class name ends in "y" preceded by a consonant or "qu": The "y" is replaced with "ies",
      so a Category class becomes a categories table.
    * Class name ends in "fe": The "fe" is replaced with "ves", so a Wife class becomes a wives table.
    * Class name ends in "lf" or "rf": The "f" is replaced with "ves", so a Half class becomes a halves table.
    * Class name ends in "person": The "person" is replaced with "people", so a Salesperson class becomes a salespeople table.
    * Class name ends in "man": The "man" is replaced with "men", so a Spokesman class becomes a spokesmen table.
    * Class name ends in "sis": The "i" is replaced with an "e", so a Basis class becomes a bases table.
    * Class name ends in "tum" or "ium": The "um" is replaced with an "a", so a Datum class becomes a data table.
    * Class name ends in "child": The "child" is replaced with "children", so a NodeChild class becomes a node_children table.
    * Class name ends in an "s": No additional characters are added or removed.
    * Class name doesn't end in "s": An "s" is appended, so a Comment class becomes a comments table.
    * Class name with word compositions: Compositions are underscored, so CreditCard class becomes a credit_cards table.
    Additionally, the class-level table_name_prefix is prepended to the table_name and the table_name_suffix is appended.
    So if you have "myapp_" as a prefix, the table name guess for an Account class becomes "myapp_accounts".

    You can also overwrite this class method to allow for unguessable links, such as a Mouse class with a link to a
    "mice" table. Example:

      class Mouse < ActiveRecord::Base
         def self.table_name() "mice" end
      end

  This conversion is now done through an external class called Inflector residing in lib/active_record/support/inflector.rb.

* Added find_all_in_collection to has_many defined collections. Works like this:

    class Firm < ActiveRecord::Base
      has_many :clients
    end

    firm.id # => 1
    firm.find_all_in_clients "revenue > 1000" # SELECT * FROM clients WHERE firm_id = 1 AND revenue > 1000

  [Requested by Dave Thomas]

* Fixed finders for inheritance hierarchies deeper than one level [Florian Weber]

* Added add_on_boundry_breaking to errors to accompany add_on_empty as a default validation method. It's used like this:

    class Person < ActiveRecord::Base
      protected
        def validation
          errors.add_on_boundry_breaking "password", 3..20
        end
    end

  This will add an error to the tune of "is too short (minimum is 3 characters)" or "is too long (minimum is 20 characters)" if
  the password is outside the boundry. The messages can be changed by passing a third and forth parameter as message strings.

* Implemented a clone method that works properly with AR. It returns a clone of the record that
  hasn't been assigned an id yet and is treated as a new record.

* Allow for domain sockets in PostgreSQL by not assuming localhost when no host is specified [Scott Barron]

* Fixed that bignums are saved properly instead of attempted to be YAMLized [Andreas Schwartz]

* Fixed a bug in the GEM where the rdoc options weren't being passed according to spec [Chad Fowler]

* Fixed a bug with the exclusively_dependent option for has_many


*0.9.4*

* Correctly guesses the primary key when the class is inside a module [Dave Steinberg].

* Added [] and []= as alternatives to read_attribute and write_attribute [Dave Steinberg]

* has_and_belongs_to_many now accepts an :order key to determine in which order the collection is returned [radsaq].

* The ids passed to find and find_on_conditions are now automatically sanitized.

* Added escaping of plings in YAML content.

* Multi-parameter assigns where all the parameters are empty will now be set to nil instead of a new instance of their class.

* Proper type within an inheritance hierarchy is now ensured already at object initialization (instead of first at create)


*0.9.3*

* Fixed bug with using a different primary key name together with has_and_belongs_to_many [Investigation by Scott]

* Added :exclusively_dependent option to the has_many association macro. The doc reads:

    If set to true all the associated object are deleted in one SQL statement without having their
    before_destroy callback run. This should only be used on associations that depend solely on
    this class and don't need to do any clean-up in before_destroy. The upside is that it's much
    faster, especially if there's a counter_cache involved.

* Added :port key to connection options, so the PostgreSQL and MySQL adapters can connect to a database server
  running on another port than the default.

* Converted the new natural singleton methods that prevented AR objects from being saved by PStore
  (and hence be placed in a Rails session) to a module. [Florian Weber]

* Fixed the use of floats (was broken since 0.9.0+)

* Fixed PostgreSQL adapter so default values are displayed properly when used in conjunction with
  Action Pack scaffolding.

* Fixed booleans support for PostgreSQL (use real true/false on boolean fields instead of 0/1 on tinyints) [radsaq]


*0.9.2*

* Added static method for instantly updating a record

* Treat decimal and numeric as Ruby floats [Andreas Schwartz]

* Treat chars as Ruby strings (fixes problem for Action Pack form helpers too)

* Removed debugging output accidently left in (which would screw web applications)


*0.9.1*

* Added MIT license

* Added natural object-style assignment for has_and_belongs_to_many associations. Consider the following model:

    class Event < ActiveRecord::Base
      has_one_and_belongs_to_many :sponsors
    end

    class Sponsor < ActiveRecord::Base
      has_one_and_belongs_to_many :sponsors
    end

  Earlier, you'd have to use synthetic methods for creating associations between two objects of the above class:

    roskilde_festival.add_to_sponsors(carlsberg)
    roskilde_festival.remove_from_sponsors(carlsberg)

    nike.add_to_events(world_cup)
    nike.remove_from_events(world_cup)

  Now you can use regular array-styled methods:

    roskilde_festival.sponsors << carlsberg
    roskilde_festival.sponsors.delete(carlsberg)

    nike.events << world_cup
    nike.events.delete(world_cup)

* Added delete method for has_many associations. Using this will nullify an association between the has_many and the belonging
  object by setting the foreign key to null. Consider this model:

    class Post < ActiveRecord::Base
      has_many :comments
    end

    class Comment < ActiveRecord::Base
      belongs_to :post
    end

  You could do something like:

    funny_comment.has_post? # => true
    announcement.comments.delete(funny_comment)
    funny_comment.has_post? # => false


*0.9.0*

* Active Record is now thread safe! (So you can use it with Cerise and WEBrick applications)
  [Implementation idea by Michael Neumann, debugging assistance by Jamis Buck]

* Improved performance by roughly 400% on a basic test case of pulling 100 records and querying one attribute.
  This brings the tax for using Active Record instead of "riding on the metal" (using MySQL-ruby C-driver directly) down to ~50%.
  Done by doing lazy type conversions and caching column information on the class-level.

* Added callback objects and procs as options for implementing the target for callback macros.

* Added "counter_cache" option to belongs_to that automates the usage of increment_counter and decrement_counter. Consider:

    class Post < ActiveRecord::Base
      has_many :comments
    end

    class Comment < ActiveRecord::Base
      belongs_to :post
    end

  Iterating over 100 posts like this:

    <% for post in @posts %>
      <%= post.title %> has <%= post.comments_count %> comments
    <% end %>

  Will generate 100 SQL count queries -- one for each call to post.comments_count. If you instead add a "comments_count" int column
  to the posts table and rewrite the comments association macro with:

    class Comment < ActiveRecord::Base
      belongs_to :post, :counter_cache => true
    end

  Those 100 SQL count queries will be reduced to zero. Beware that counter caching is only appropriate for objects that begin life
  with the object it's specified to belong with and is destroyed like that as well. Typically objects where you would also specify
  :dependent => true. If your objects switch from one belonging to another (like a post that can be move from one category to another),
  you'll have to manage the counter yourself.

* Added natural object-style assignment for has_one and belongs_to associations. Consider the following model:

    class Project < ActiveRecord::Base
      has_one :manager
    end

    class Manager < ActiveRecord::Base
      belongs_to :project
    end

  Earlier, assignments would work like following regardless of which way the assignment told the best story:

    active_record.manager_id = david.id

  Now you can do it either from the belonging side:

    david.project = active_record

  ...or from the having side:

    active_record.manager = david

  If the assignment happens from the having side, the assigned object is automatically saved. So in the example above, the
  project_id attribute on david would be set to the id of active_record, then david would be saved.

* Added natural object-style assignment for has_many associations [Florian Weber]. Consider the following model:

    class Project < ActiveRecord::Base
      has_many :milestones
    end

    class Milestone < ActiveRecord::Base
      belongs_to :project
    end

  Earlier, assignments would work like following regardless of which way the assignment told the best story:

    deadline.project_id = active_record.id

  Now you can do it either from the belonging side:

    deadline.project = active_record

  ...or from the having side:

    active_record.milestones << deadline

  The milestone is automatically saved with the new foreign key.

* API CHANGE: Attributes for text (or blob or similar) columns will now have unknown classes stored using YAML instead of using
  to_s. (Known classes that won't be yamelized are: String, NilClass, TrueClass, FalseClass, Fixnum, Date, and Time).
  Likewise, data pulled out of text-based attributes will be attempted converged using Yaml if they have the "--- " header.
  This was primarily done to be enable the storage of hashes and arrays without wrapping them in aggregations, so now you can do:

    user = User.find(1)
    user.preferences = { "background" => "black", "display" => large }
    user.save

    User.find(1).preferences # => { "background" => "black", "display" => large }

  Please note that this method should only be used when you don't care about representing the object in proper columns in
  the database. A money object consisting of an amount and a currency is still a much better fit for a value object done through
  aggregations than this new option.

* POSSIBLE CODE BREAKAGE: As a consequence of the lazy type conversions, it's a bad idea to reference the @attributes hash
  directly (it always was, but now it's paramount that you don't). If you do, you won't get the type conversion. So to implement
  new accessors for existing attributes, use read_attribute(attr_name) and write_attribute(attr_name, value) instead. Like this:

    class Song < ActiveRecord::Base
      # Uses an integer of seconds to hold the length of the song

      def length=(minutes)
        write_attribute("length", minutes * 60)
      end

      def length
        read_attribute("length") / 60
      end
    end

  The clever kid will notice that this opens a door to sidestep the automated type conversion by using @attributes directly.
  This is not recommended as read/write_attribute may be granted additional responsibilities in the future, but if you think
  you know what you're doing and aren't afraid of future consequences, this is an option.

* Applied a few minor bug fixes reported by Daniel Von Fange.


*0.8.4*

_Reflection_

* Added ActiveRecord::Reflection with a bunch of methods and classes for reflecting in aggregations and associations.

* Added Base.columns and Base.content_columns which returns arrays of column description (type, default, etc) objects.

* Added Base#attribute_names which returns an array of names for the attributes available on the object.

* Added Base#column_for_attribute(name) which returns the column description object for the named attribute.


_Misc_

* Added multi-parameter assignment:

    # Instantiate objects for all attribute classes that needs more than one constructor parameter. This is done
    # by calling new on the column type or aggregation type (through composed_of) object with these parameters.
    # So having the pairs written_on(1) = "2004", written_on(2) = "6", written_on(3) = "24", will instantiate
    # written_on (a date type) with Date.new("2004", "6", "24"). You can also specify a typecast character in the
    # parenteses to have the parameters typecasted before they're used in the constructor. Use i for Fixnum, f for Float,
    # s for String, and a for Array.

  This is incredibly useful for assigning dates from HTML drop-downs of month, year, and day.

* Fixed bug with custom primary key column name and Base.find on multiple parameters.

* Fixed bug with dependent option on has_one associations if there was no associated object.


*0.8.3*

_Transactions_

* Added transactional protection for destroy (important for the new :dependent option) [Suggested by Carl Youngblood]

* Fixed so transactions are ignored on MyISAM tables for MySQL (use InnoDB to get transactions)

* Changed transactions so only exceptions will cause a rollback, not returned false.


_Mapping_

* Added support for non-integer primary keys [Aredridel/earlier work by Michael Neumann]

    User.find "jdoe"
    Product.find "PDKEY-INT-12"

* Added option to specify naming method for primary key column. ActiveRecord::Base.primary_key_prefix_type can either
  be set to nil, :table_name, or :table_name_with_underscore. :table_name will assume that Product class has a primary key
  of "productid" and :table_name_with_underscore will assume "product_id". The default nil will just give "id".

* Added an overwriteable primary_key method that'll instruct AR to the name of the
  id column [Aredridele/earlier work by Guan Yang]

    class Project < ActiveRecord::Base
      def self.primary_key() "project_id" end
    end

* Fixed that Active Records can safely associate inside and out of modules.

    class MyApplication::Account < ActiveRecord::Base
      has_many :clients # will look for MyApplication::Client
      has_many :interests, :class_name => "Business::Interest" # will look for Business::Interest
    end

* Fixed that Active Records can safely live inside modules [Aredridel]

    class MyApplication::Account < ActiveRecord::Base
    end


_Misc_

* Added freeze call to value object assignments to ensure they remain immutable [Spotted by Gavin Sinclair]

* Changed interface for specifying observed class in observers. Was OBSERVED_CLASS constant, now is
  observed_class() class method. This is more consistant with things like self.table_name(). Works like this:

    class AuditObserver < ActiveRecord::Observer
      def self.observed_class() Account end
      def after_update(account)
        AuditTrail.new(account, "UPDATED")
      end
    end

  [Suggested by Gavin Sinclair]

* Create new Active Record objects by setting the attributes through a block. Like this:

    person = Person.new do |p|
      p.name = 'Freddy'
      p.age  = 19
    end

  [Suggested by Gavin Sinclair]


*0.8.2*

* Added inheritable callback queues that can ensure that certain callback methods or inline fragments are
  run throughout the entire inheritance hierarchy. Regardless of whether a descendant overwrites the callback
  method:

    class Topic < ActiveRecord::Base
      before_destroy :destroy_author, 'puts "I'm an inline fragment"'
    end

  Learn more in link:classes/ActiveRecord/Callbacks.html

* Added :dependent option to has_many and has_one, which will automatically destroy associated objects when
  the holder is destroyed:

    class Album < ActiveRecord::Base
      has_many :tracks, :dependent => true
    end

  All the associated tracks are destroyed when the album is.

* Added Base.create as a factory that'll create, save, and return a new object in one step.

* Automatically convert strings in config hashes to symbols for the _connection methods. This allows you
  to pass the argument hashes directly from yaml. (Luke)

* Fixed the install.rb to include simple.rb [Spotted by Kevin Bullock]

* Modified block syntax to better follow our code standards outlined in
  http://www.rubyonrails.org/CodingStandards


*0.8.1*

* Added object-level transactions [Austin Ziegler]

* Changed adapter-specific connection methods to use centralized ActiveRecord::Base.establish_connection,
  which is parametized through a config hash with symbol keys instead of a regular parameter list.
  This will allow for database connections to be opened in a more generic fashion. (Luke)

  NOTE: This requires all *_connections to be updated! Read more in:
  http://ar.rubyonrails.org/classes/ActiveRecord/Base.html#M000081

* Fixed SQLite adapter so objects fetched from has_and_belongs_to_many have proper attributes
  (t.name is now name). [Spotted by Garrett Rooney]

* Fixed SQLite adapter so dates are returned as Date objects, not Time objects [Spotted by Gavin Sinclair]

* Fixed requirement of date class, so date conversions are succesful regardless of whether you
  manually require date or not.


*0.8.0*

* Added transactions

* Changed Base.find to also accept either a list (1, 5, 6) or an array of ids ([5, 7])
  as parameter and then return an array of objects instead of just an object

* Fixed method has_collection? for has_and_belongs_to_many macro to behave as a
  collection, not an association

* Fixed SQLite adapter so empty or nil values in columns of datetime, date, or time type
  aren't treated as current time [Spotted by Gavin Sinclair]


*0.7.6*

* Fixed the install.rb to create the lib/active_record/support directory [Spotted by Gavin Sinclair]
* Fixed that has_association? would always return true [Daniel Von Fange]<|MERGE_RESOLUTION|>--- conflicted
+++ resolved
@@ -1,8 +1,7 @@
 *Rails 3.1.0 (unreleased)*
 
-<<<<<<< HEAD
 * Associations with a :through option can now use *any* association as the through or source association, including other associations which have a :through option and has_and_belongs_to_many associations #1812 [Jon Leighton]
-=======
+
 * ActiveRecord::Base#dup and ActiveRecord::Base#clone semantics have changed
 to closer match normal Ruby dup and clone semantics.
 
@@ -40,7 +39,6 @@
     end
 
   [Aaron Patterson]
->>>>>>> fd83f9d5
 
 * has_one maintains the association with separate after_create/after_update instead
   of a single after_save. [fxn]
