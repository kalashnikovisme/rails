--- conflicted
+++ resolved
@@ -1,4 +1,7 @@
-<<<<<<< HEAD
+*   Moved DecimalWithoutScale, Text, and UnsignedInteger from Active Model to Active Record
+
+    *Iain Beeston*
+
 *   Fix `write_attribute` method to check whether an attribute is aliased or not, and
     use the aliased attribute name if needed.
 
@@ -121,11 +124,6 @@
     Fixes #26024
 
     *bogdanvlviv*
-=======
-*   Moved DecimalWithoutScale, Text, and UnsignedInteger from Active Model to Active Record
-
-    *Iain Beeston*
->>>>>>> 994ce87b
 
 *   Fixed support for case insensitive comparisons of `text` columns in
     PostgreSQL.
