--- conflicted
+++ resolved
@@ -1,11 +1,3 @@
-<<<<<<< HEAD
-*   `rake db:structure:dump` only dumps schema information if the schema
-    migration table exists.
-
-    Fixes #14217.
-
-    *Yves Senn*
-=======
 *   `ActiveRecord#touch` should accept many attributes at once. Suggested at #14423.
 
     Example:
@@ -15,9 +7,15 @@
         photo.updated_at # was changed
         photo.signed_at  # was changed
         photo.sealed_at  # was changed
-        
+
     *James Pinto*
->>>>>>> c80ca4c7
+
+*   `rake db:structure:dump` only dumps schema information if the schema
+    migration table exists.
+
+    Fixes #14217.
+
+    *Yves Senn*
 
 *   Reap connections that were checked out by now-dead threads, instead
     of waiting until they disconnect by themselves. Before this change,
