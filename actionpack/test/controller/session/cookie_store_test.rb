--- conflicted
+++ resolved
@@ -194,7 +194,6 @@
     end
   end
 
-<<<<<<< HEAD
   def test_session_store_with_expire_after
     app = ActionDispatch::Session::CookieStore.new(DispatcherApp, :key => SessionKey, :secret => SessionSecret, :expire_after => 5.hours)
     @integration_session = open_session(app)
@@ -211,7 +210,8 @@
       assert_response :success
 
       cookie_body = response.body
-      assert_equal ["_myapp_session=#{cookie_body}; path=/; expires=#{expected_expiry}; httponly"], headers['Set-Cookie']
+      assert_equal "_myapp_session=#{cookie_body}; path=/; expires=#{expected_expiry}; HttpOnly",
+        headers['Set-Cookie']
 
       # Second request does not access the session
       time = Time.local(2008, 4, 25)
@@ -221,12 +221,11 @@
       get '/no_session_access'
       assert_response :success
 
-      assert_equal ["_myapp_session=#{cookie_body}; path=/; expires=#{expected_expiry}; httponly"], headers['Set-Cookie']
-    end
-  end
-
-=======
->>>>>>> c877857d
+      assert_equal "_myapp_session=#{cookie_body}; path=/; expires=#{expected_expiry}; HttpOnly",
+        headers['Set-Cookie']
+    end
+  end
+
   private
     def with_test_route_set
       with_routing do |set|
