--- conflicted
+++ resolved
@@ -5,17 +5,10 @@
 
     # Base controller for these tests
     class Base < AbstractController::Base
-<<<<<<< HEAD
-      use AbstractController::Renderer
-      use AbstractController::Layouts
-      
-      self.view_paths = [ActionView::Template::FixturePath.new(
-=======
       include AbstractController::Renderer
       include AbstractController::Layouts
 
-      self.view_paths = [ActionView::FixtureTemplate::FixturePath.new(
->>>>>>> 0cac68d3
+      self.view_paths = [ActionView::Template::FixturePath.new(
         "layouts/hello.erb"                     => "With String <%= yield %>",
         "layouts/hello_override.erb"            => "With Override <%= yield %>",
         "layouts/abstract_controller_tests/layouts/with_string_implied_child.erb" =>
