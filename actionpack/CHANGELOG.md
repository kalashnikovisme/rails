--- conflicted
+++ resolved
@@ -1,13 +1,11 @@
-<<<<<<< HEAD
-*   Add http_cache_forever to Action Controller, so we can cache a response that never gets expired.
-
-    *arthurnn*
-=======
 *   Non-string authenticity tokens do not raise NoMethodError when decoding
     the masked token.
 
     *Ville Lautanala*
->>>>>>> bf067b41
+
+*   Add http_cache_forever to Action Controller, so we can cache a response that never gets expired.
+
+    *arthurnn*
 
 *   ActionController#translate supports symbols as shortcuts.
     When shortcut is given it also lookups without action name.
