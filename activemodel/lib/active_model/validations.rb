--- conflicted
+++ resolved
@@ -176,17 +176,11 @@
       !valid?(context)
     end
 
-<<<<<<< HEAD
-    # Hook method defining how an attribute value should be retieved. By default 
+    # Hook method defining how an attribute value should be retrieved. By default 
     # this is assumed to be an instance named after the attribute. Override this 
     # method in subclasses should you need to retrieve the value for a given
     # attribute differently:
     #
-=======
-    # Hook method defining how an attribute value should be retrieved. By default this is assumed
-    # to be an instance named after the attribute. Override this method in subclasses should you
-    # need to retrieve the value for a given attribute differently e.g.
->>>>>>> ed507300
     #   class MyClass
     #     include ActiveModel::Validations
     #
